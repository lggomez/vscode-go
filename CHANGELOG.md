--- conflicted
+++ resolved
@@ -1,6 +1,3 @@
-<<<<<<< HEAD
-## 0.14.0 - Coming soon...
-=======
 ## 0.14.1 - 15th April, 2020
 
 * [Ramya Rao (@ramya-rao-a)](https://github.com/ramya-rao-a)
@@ -8,7 +5,6 @@
     upcoming updates of this extension to be 1.41. Older versions of VS Code will no longer receive any updates from this extension.
 
 ## 0.14.0 - 15th April, 2020
->>>>>>> 6c737b34
  
 ### Debugging improvements
 
@@ -30,15 +26,11 @@
 * [Ramya Rao (@ramya-rao-a)](https://github.com/ramya-rao-a)
     * Show debug watch failures as warnings instead of errors to reduce the noise in debug console.
     Fixes [Bug 3006](https://github.com/Microsoft/vscode-go/issues/3006) with [commit 430362e](https://github.com/microsoft/vscode-go/commit/430362e2553680af91817d27e52bf9af12ae1824)
-<<<<<<< HEAD
-    * Run the package when the `Run: Start Without Debugging` command is executed with the `program` attribute in the debug configuration points to a folder. Previously, this would result in debugging the package instead. [Feature Request 3096](https://github.com/Microsoft/vscode-go/issues/3096) implemented with [commit 78518d7e](https://github.com/microsoft/vscode-go/commit/78518d7e9736670d75fe2cd648c7c3eb23413157)
-=======
     * Use `go run .` instead of passing the current file to the `go run` command when the command `Run: Start Without Debugging` command is executed with the `program` attribute in the debug configuration pointing to a folder. Previously, this would result in errors for cases when the current file uses members from a separate file in the same pacakge. [Feature Request 3096](https://github.com/Microsoft/vscode-go/issues/3096) implemented with [commit 78518d7e](https://github.com/microsoft/vscode-go/commit/78518d7e9736670d75fe2cd648c7c3eb23413157)
 
 * [polinasok](https://github.com/https://github.com/polinasok)
     * Use 'entry' as stopped event reason when stopping on entry.  [PR 3150](https://github.com/Microsoft/vscode-go/pull/3150)
     * Remove redundant support for thread events. [PR 3145](https://github.com/Microsoft/vscode-go/pull/3145)
->>>>>>> 6c737b34
 
 ### Other improvements
 
