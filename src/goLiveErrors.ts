'use strict';

import vscode = require('vscode');
import { getBinPath, getToolsEnvVars, getTimeoutConfiguration } from './util';
import cp = require('child_process');
import path = require('path');
import { promptForMissingTool } from './goInstallTools';
import { buildDiagnosticCollection } from './goMain';

// Interface for settings configuration for adding and removing tags
interface GoLiveErrorsConfig {
	delay: number;
	enabled: boolean;
}

let runner: NodeJS.Timer;

export function goLiveErrorsEnabled() {
	const goConfig = <GoLiveErrorsConfig>vscode.workspace.getConfiguration('go', vscode.window.activeTextEditor ? vscode.window.activeTextEditor.document.uri : null)['liveErrors'];
	if (goConfig === null || goConfig === undefined || !goConfig.enabled) {
		return false;
	}
	const files = vscode.workspace.getConfiguration('files');
	const autoSave = files['autoSave'];
	const autoSaveDelay = files['autoSaveDelay'];
	if (autoSave !== null && autoSave !== undefined &&
		autoSave === 'afterDelay' && autoSaveDelay < goConfig.delay * 1.5) {
		return false;
	}
	return goConfig.enabled;
}

// parseLiveFile runs the gotype command in live mode to check for any syntactic or
// semantic errors and reports them immediately
export function parseLiveFile(e: vscode.TextDocumentChangeEvent) {
	if (e.document.isUntitled) {
		return;
	}
	if (e.document.languageId !== 'go') {
		return;
	}
	if (!goLiveErrorsEnabled()) {
		return;
	}

	if (runner != null) {
		clearTimeout(runner);
	}
	runner = setTimeout(() => {
		processFile(e);
		runner = null;
	}, vscode.workspace.getConfiguration('go', e.document.uri)['liveErrors']['delay']);
}

// processFile does the actual work once the timeout has fired
function processFile(e: vscode.TextDocumentChangeEvent) {
	const goConfig = vscode.workspace.getConfiguration('go', vscode.window.activeTextEditor ? vscode.window.activeTextEditor.document.uri : null);
	const gotypeLive = getBinPath('gotype-live');
	if (!path.isAbsolute(gotypeLive)) {
		return promptForMissingTool('gotype-live');
	}

<<<<<<< HEAD
	let fileContents = e.document.getText();
	let fileName = e.document.fileName;
	let args = ['-e', '-a', '-lf=' + fileName, path.dirname(fileName)];

	// Set up execFile parameters
	let options: { [key: string]: any } = {
		env: getToolsEnvVars(),
		timeout: getTimeoutConfiguration(goConfig, 'onType')
	};

	let p = cp.execFile(gotypeLive, args, options, (err, stdout, stderr) => {
=======
	const fileContents = e.document.getText();
	const fileName = e.document.fileName;
	const args = ['-e', '-a', '-lf=' + fileName, path.dirname(fileName)];
	const env = getToolsEnvVars();
	const p = cp.execFile(gotypeLive, args, { env }, (err, stdout, stderr) => {
>>>>>>> 8ea6e470
		if (err && (<any>err).code === 'ENOENT') {
			promptForMissingTool('gotype-live');
			return;
		}

		buildDiagnosticCollection.clear();

		if (err) {
			// we want to take the error path here because the command we are calling
			// returns a non-zero exit status if the checks fail
			const diagnosticMap: Map<string, vscode.Diagnostic[]> = new Map();

			stderr.split('\n').forEach(error => {
				if (error === null || error.length === 0) {
					return;
				}
				// extract the line, column and error message from the gotype output
				const [_, file, line, column, message] = /^(.+):(\d+):(\d+):\s+(.+)/.exec(error);
				// get canonical file path
				const canonicalFilePath = vscode.Uri.file(file).toString();
				const range = new vscode.Range(+line - 1, +column, +line - 1, +column);
				const diagnostic = new vscode.Diagnostic(range, message, vscode.DiagnosticSeverity.Error);
				diagnostic.source = 'go';

				const diagnostics = diagnosticMap.get(canonicalFilePath) || [];
				diagnostics.push(diagnostic);
				diagnosticMap.set(canonicalFilePath, diagnostics);
			});

			diagnosticMap.forEach((diagnostics, file) => {
				buildDiagnosticCollection.set(vscode.Uri.parse(file), diagnostics);
			});
		}
	});
	if (p.pid) {
		p.stdin.end(fileContents);
	}
}<|MERGE_RESOLUTION|>--- conflicted
+++ resolved
@@ -60,25 +60,17 @@
 		return promptForMissingTool('gotype-live');
 	}
 
-<<<<<<< HEAD
-	let fileContents = e.document.getText();
-	let fileName = e.document.fileName;
-	let args = ['-e', '-a', '-lf=' + fileName, path.dirname(fileName)];
+	const fileContents = e.document.getText();
+	const fileName = e.document.fileName;
+	const args = ['-e', '-a', '-lf=' + fileName, path.dirname(fileName)];
 
 	// Set up execFile parameters
-	let options: { [key: string]: any } = {
+	const options: { [key: string]: any } = {
 		env: getToolsEnvVars(),
 		timeout: getTimeoutConfiguration(goConfig, 'onType')
 	};
 
-	let p = cp.execFile(gotypeLive, args, options, (err, stdout, stderr) => {
-=======
-	const fileContents = e.document.getText();
-	const fileName = e.document.fileName;
-	const args = ['-e', '-a', '-lf=' + fileName, path.dirname(fileName)];
-	const env = getToolsEnvVars();
-	const p = cp.execFile(gotypeLive, args, { env }, (err, stdout, stderr) => {
->>>>>>> 8ea6e470
+	const p = cp.execFile(gotypeLive, args, options, (err, stdout, stderr) => {
 		if (err && (<any>err).code === 'ENOENT') {
 			promptForMissingTool('gotype-live');
 			return;
