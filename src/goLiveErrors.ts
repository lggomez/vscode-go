/*---------------------------------------------------------
 * Copyright (C) Microsoft Corporation. All rights reserved.
 * Licensed under the MIT License. See License.txt in the project root for license information.
 *--------------------------------------------------------*/

'use strict';

import cp = require('child_process');
import path = require('path');
import vscode = require('vscode');
import { getBinPath, getToolsEnvVars, getTimeoutConfiguration, killProcess, getGoConfig } from './util';
import { promptForMissingTool } from './goInstallTools';
import { buildDiagnosticCollection } from './goMain';
import { isModSupported } from './goModules';
<<<<<<< HEAD
import cp = require('child_process');
import path = require('path');
=======
import { getBinPath, getGoConfig, getToolsEnvVars } from './util';
>>>>>>> a4fac11a

// Interface for settings configuration for adding and removing tags
interface GoLiveErrorsConfig {
	delay: number;
	enabled: boolean;
}

let runner: NodeJS.Timer;

export function goLiveErrorsEnabled() {
	const goConfig = <GoLiveErrorsConfig>getGoConfig()['liveErrors'];
	if (goConfig === null || goConfig === undefined || !goConfig.enabled) {
		return false;
	}
	const files = vscode.workspace.getConfiguration('files', null);
	const autoSave = files['autoSave'];
	const autoSaveDelay = files['autoSaveDelay'];
	if (
		autoSave !== null &&
		autoSave !== undefined &&
		autoSave === 'afterDelay' &&
		autoSaveDelay < goConfig.delay * 1.5
	) {
		return false;
	}
	return goConfig.enabled;
}

// parseLiveFile runs the gotype command in live mode to check for any syntactic or
// semantic errors and reports them immediately
export function parseLiveFile(e: vscode.TextDocumentChangeEvent) {
	if (e.document.isUntitled) {
		return;
	}
	if (e.document.languageId !== 'go') {
		return;
	}
	if (!goLiveErrorsEnabled()) {
		return;
	}

	if (runner != null) {
		clearTimeout(runner);
	}
	runner = setTimeout(() => {
		processFile(e);
		runner = null;
	}, getGoConfig(e.document.uri)['liveErrors']['delay']);
}

// processFile does the actual work once the timeout has fired
async function processFile(e: vscode.TextDocumentChangeEvent) {
	const isMod = await isModSupported(e.document.uri);
	if (isMod) {
		return;
	}

	const gotypeLive = getBinPath('gotype-live');
	if (!path.isAbsolute(gotypeLive)) {
		return promptForMissingTool('gotype-live');
	}

	const fileContents = e.document.getText();
	const fileName = e.document.fileName;
	const args = ['-e', '-a', '-lf=' + fileName, path.dirname(fileName)];
	const env = getToolsEnvVars();
	const p = cp.execFile(gotypeLive, args, { env }, (err, stdout, stderr) => {
		clearTimeout(processTimeout);
		if (err && (<any>err).code === 'ENOENT') {
			promptForMissingTool('gotype-live');
			return;
		}

		buildDiagnosticCollection.clear();

		if (err) {
			// we want to take the error path here because the command we are calling
			// returns a non-zero exit status if the checks fail
			const diagnosticMap: Map<string, vscode.Diagnostic[]> = new Map();

			stderr.split('\n').forEach((error) => {
				if (error === null || error.length === 0) {
					return;
				}
				// extract the line, column and error message from the gotype output
				const [_, file, line, column, message] = /^(.+):(\d+):(\d+):\s+(.+)/.exec(error);
				// get canonical file path
				const canonicalFilePath = vscode.Uri.file(file).toString();
				const range = new vscode.Range(+line - 1, +column, +line - 1, +column);
				const diagnostic = new vscode.Diagnostic(range, message, vscode.DiagnosticSeverity.Error);
				diagnostic.source = 'go';

				const diagnostics = diagnosticMap.get(canonicalFilePath) || [];
				diagnostics.push(diagnostic);
				diagnosticMap.set(canonicalFilePath, diagnostics);
			});

			diagnosticMap.forEach((diagnostics, file) => {
				buildDiagnosticCollection.set(vscode.Uri.parse(file), diagnostics);
			});
		}
	});
	if (p.pid) {
		p.stdin.end(fileContents);
	}
	const processTimeout = setTimeout(() => {
		killProcess(p);
	}, getTimeoutConfiguration('onType'));
}<|MERGE_RESOLUTION|>--- conflicted
+++ resolved
@@ -8,16 +8,10 @@
 import cp = require('child_process');
 import path = require('path');
 import vscode = require('vscode');
-import { getBinPath, getToolsEnvVars, getTimeoutConfiguration, killProcess, getGoConfig } from './util';
 import { promptForMissingTool } from './goInstallTools';
 import { buildDiagnosticCollection } from './goMain';
 import { isModSupported } from './goModules';
-<<<<<<< HEAD
-import cp = require('child_process');
-import path = require('path');
-=======
-import { getBinPath, getGoConfig, getToolsEnvVars } from './util';
->>>>>>> a4fac11a
+import { getBinPath, getGoConfig, getTimeoutConfiguration, getToolsEnvVars, killProcess } from './util';
 
 // Interface for settings configuration for adding and removing tags
 interface GoLiveErrorsConfig {
