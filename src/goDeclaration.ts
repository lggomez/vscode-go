--- conflicted
+++ resolved
@@ -10,15 +10,13 @@
 import vscode = require('vscode');
 import { promptForMissingTool, promptForUpdatingTool } from './goInstallTools';
 import { getModFolderPath, promptToUpdateToolForModules } from './goModules';
-<<<<<<< HEAD
-import { byteOffsetAt, getBinPath, getFileArchive, getGoConfig, getModuleCache, getToolsEnvVars, getWorkspaceFolderPath, goKeywords, isPositionInString, killProcess, runGodoc, getTimeoutConfiguration } from './util';
-=======
 import {
 	byteOffsetAt,
 	getBinPath,
 	getFileArchive,
 	getGoConfig,
 	getModuleCache,
+	getTimeoutConfiguration,
 	getToolsEnvVars,
 	getWorkspaceFolderPath,
 	goKeywords,
@@ -26,7 +24,6 @@
 	killProcess,
 	runGodoc
 } from './util';
->>>>>>> a4fac11a
 
 const missingToolMsg = 'Missing tool: ';
 
@@ -67,13 +64,9 @@
 	position: vscode.Position,
 	goConfig: vscode.WorkspaceConfiguration,
 	includeDocs: boolean,
-<<<<<<< HEAD
 	timeout: number,
-	token: vscode.CancellationToken): Promise<GoDefinitionInformation> {
-=======
 	token: vscode.CancellationToken
 ): Promise<GoDefinitionInformation> {
->>>>>>> a4fac11a
 	const adjustedPos = adjustWordPosition(document, position);
 	if (!adjustedPos[0]) {
 		return Promise.resolve(null);
@@ -130,15 +123,12 @@
 }
 
 const godefImportDefinitionRegex = /^import \(.* ".*"\)$/;
-<<<<<<< HEAD
-function definitionLocation_godef(input: GoDefinitionInput, timeout: number, token: vscode.CancellationToken, useReceivers: boolean = true): Promise<GoDefinitionInformation> {
-=======
 function definitionLocation_godef(
 	input: GoDefinitionInput,
+	timeout: number,
 	token: vscode.CancellationToken,
 	useReceivers: boolean = true
 ): Promise<GoDefinitionInformation> {
->>>>>>> a4fac11a
 	const godefTool = 'godef';
 	const godefPath = getBinPath(godefTool);
 	if (!path.isAbsolute(godefPath)) {
@@ -168,19 +158,12 @@
 					return reject(missingToolMsg + godefTool);
 				}
 				if (err) {
-<<<<<<< HEAD
 					clearTimeout(processTimeout);
-					if (input.isMod
-						&& !input.includeDocs
-						&& stderr
-						&& stderr.startsWith(`godef: no declaration found for`)
-=======
 					if (
 						input.isMod &&
 						!input.includeDocs &&
 						stderr &&
 						stderr.startsWith(`godef: no declaration found for`)
->>>>>>> a4fac11a
 					) {
 						promptToUpdateToolForModules(
 							'godef',
@@ -219,31 +202,19 @@
 					return resolve(definitionInformation);
 				}
 				match = /^\w+ \(\*?(\w+)\)/.exec(lines[1]);
-<<<<<<< HEAD
-				runGodoc(input.cwd, pkgPath, match ? match[1] : '', input.word, token).then(doc => {
-					clearTimeout(processTimeout);
-					if (doc) {
-						definitionInformation.doc = doc;
-					}
-					resolve(definitionInformation);
-				}).catch(err => {
-					clearTimeout(processTimeout);
-					console.log(err);
-					resolve(definitionInformation);
-				});
-=======
 				runGodoc(input.cwd, pkgPath, match ? match[1] : '', input.word, token)
 					.then((doc) => {
+						clearTimeout(processTimeout);
 						if (doc) {
 							definitionInformation.doc = doc;
 						}
 						resolve(definitionInformation);
 					})
 					.catch((runGoDocErr) => {
+						clearTimeout(processTimeout);
 						console.log(runGoDocErr);
 						resolve(definitionInformation);
 					});
->>>>>>> a4fac11a
 			} catch (e) {
 				clearTimeout(processTimeout);
 				reject(e);
@@ -259,15 +230,12 @@
 	});
 }
 
-<<<<<<< HEAD
-function definitionLocation_gogetdoc(input: GoDefinitionInput, timeout: number, token: vscode.CancellationToken, useTags: boolean): Promise<GoDefinitionInformation> {
-=======
 function definitionLocation_gogetdoc(
 	input: GoDefinitionInput,
+	timeout: number,
 	token: vscode.CancellationToken,
 	useTags: boolean
 ): Promise<GoDefinitionInformation> {
->>>>>>> a4fac11a
 	const gogetdoc = getBinPath('gogetdoc');
 	if (!path.isAbsolute(gogetdoc)) {
 		return Promise.reject(missingToolMsg + 'gogetdoc');
@@ -347,14 +315,11 @@
 	});
 }
 
-<<<<<<< HEAD
-function definitionLocation_guru(input: GoDefinitionInput, timeout: number, token: vscode.CancellationToken): Promise<GoDefinitionInformation> {
-=======
 function definitionLocation_guru(
 	input: GoDefinitionInput,
+	timeout: number,
 	token: vscode.CancellationToken
 ): Promise<GoDefinitionInformation> {
->>>>>>> a4fac11a
 	const guru = getBinPath('guru');
 	if (!path.isAbsolute(guru)) {
 		return Promise.reject(missingToolMsg + 'guru');
@@ -370,34 +335,12 @@
 		});
 	}
 	return new Promise<GoDefinitionInformation>((resolve, reject) => {
-<<<<<<< HEAD
-		p = cp.execFile(guru, ['-json', '-modified', 'definition', input.document.fileName + ':#' + offset.toString()], { env }, (err, stdout, stderr) => {
-			clearTimeout(processTimeout);
-			try {
-				if (err && (<any>err).code === 'ENOENT') {
-					return reject(missingToolMsg + 'guru');
-				}
-				if (err) {
-					return reject(err.message || stderr);
-				}
-				const guruOutput = <GuruDefinitionOuput>JSON.parse(stdout.toString());
-				const match = /(.*):(\d+):(\d+)/.exec(guruOutput.objpos);
-				const definitionInfo: GoDefinitionInformation = {
-					file: null,
-					line: 0,
-					column: 0,
-					toolUsed: 'guru',
-					declarationlines: [guruOutput.desc],
-					doc: null,
-					name: null,
-				};
-				if (!match) {
-=======
 		p = cp.execFile(
 			guru,
 			['-json', '-modified', 'definition', input.document.fileName + ':#' + offset.toString()],
 			{ env },
 			(err, stdout, stderr) => {
+				clearTimeout(processTimeout);
 				try {
 					if (err && (<any>err).code === 'ENOENT') {
 						return reject(missingToolMsg + 'guru');
@@ -423,7 +366,6 @@
 					definitionInfo.file = match[1];
 					definitionInfo.line = +match[2] - 1;
 					definitionInfo.column = +match[3] - 1;
->>>>>>> a4fac11a
 					return resolve(definitionInfo);
 				} catch (e) {
 					reject(e);
@@ -458,29 +400,13 @@
 		this.goConfig = goConfig;
 	}
 
-<<<<<<< HEAD
-	public provideDefinition(document: vscode.TextDocument, position: vscode.Position, token: vscode.CancellationToken): Thenable<vscode.Location> {
-		const timeout = getTimeoutConfiguration('onCommand', this.goConfig);
-		return definitionLocation(document, position, this.goConfig, false, timeout, token).then(definitionInfo => {
-			if (definitionInfo == null || definitionInfo.file == null) {
-				return null;
-			}
-			const definitionResource = vscode.Uri.file(definitionInfo.file);
-			const pos = new vscode.Position(definitionInfo.line, definitionInfo.column);
-			return new vscode.Location(definitionResource, pos);
-		}, err => {
-			const miss = parseMissingError(err);
-			if (miss[0]) {
-				promptForMissingTool(miss[1]);
-			} else if (err) {
-				return Promise.reject(err);
-=======
 	public provideDefinition(
 		document: vscode.TextDocument,
 		position: vscode.Position,
 		token: vscode.CancellationToken
 	): Thenable<vscode.Location> {
-		return definitionLocation(document, position, this.goConfig, false, token).then(
+		const timeout = getTimeoutConfiguration('onCommand', this.goConfig);
+		return definitionLocation(document, position, this.goConfig, false, timeout, token).then(
 			(definitionInfo) => {
 				if (definitionInfo == null || definitionInfo.file == null) {
 					return null;
@@ -497,7 +423,6 @@
 					return Promise.reject(err);
 				}
 				return Promise.resolve(null);
->>>>>>> a4fac11a
 			}
 		);
 	}
