--- conflicted
+++ resolved
@@ -6,10 +6,10 @@
 'use strict';
 
 import cp = require('child_process');
-import { getBinPath, getToolsEnvVars, getTimeoutConfiguration, killProcess } from './util';
 import { dirname } from 'path';
 import vscode = require('vscode');
 import { promptForMissingTool } from './goInstallTools';
+import { getBinPath, getTimeoutConfiguration, getToolsEnvVars, killProcess } from './util';
 
 // Supports only passing interface, see TODO in implCursor to finish
 const inputRegex = /^(\w+\ \*?\w+\ )?([\w./]+)$/;
@@ -46,24 +46,16 @@
 
 function runGoImpl(args: string[], insertPos: vscode.Position, editor: vscode.TextEditor) {
 	const goimpl = getBinPath('impl');
-<<<<<<< HEAD
-	const p = cp.execFile(goimpl, args, { env: getToolsEnvVars(), cwd: dirname(vscode.window.activeTextEditor.document.fileName) }, (err, stdout, stderr) => {
-		clearTimeout(processTimeout);
-		if (err && (<any>err).code === 'ENOENT') {
-			promptForMissingTool('impl');
-			return;
-		}
-=======
 	const p = cp.execFile(
 		goimpl,
 		args,
 		{ env: getToolsEnvVars(), cwd: dirname(editor.document.fileName) },
 		(err, stdout, stderr) => {
+			clearTimeout(processTimeout);
 			if (err && (<any>err).code === 'ENOENT') {
 				promptForMissingTool('impl');
 				return;
 			}
->>>>>>> a4fac11a
 
 			if (err) {
 				vscode.window.showInformationMessage(`Cannot stub interface: ${stderr}`);
