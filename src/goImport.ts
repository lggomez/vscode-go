/*---------------------------------------------------------
 * Copyright (C) Microsoft Corporation. All rights reserved.
 * Licensed under the MIT License. See License.txt in the project root for license information.
 *--------------------------------------------------------*/

'use strict';

import vscode = require('vscode');
import cp = require('child_process');
<<<<<<< HEAD
import { parseFilePrelude, getImportPath, getBinPath, getToolsEnvVars, sendTelemetryEvent, getTimeoutConfiguration, killProcess } from './util';
import { documentSymbols, GoOutlineImportsOptions } from './goOutline';
=======
>>>>>>> 41dbe9cc
import { promptForMissingTool } from './goInstallTools';
import { documentSymbols, GoOutlineImportsOptions } from './goOutline';
import { getImportablePackages } from './goPackages';
import { envPath } from './goPath';
import { getBinPath, getImportPath, getToolsEnvVars, parseFilePrelude, sendTelemetryEvent } from './util';

const missingToolMsg = 'Missing tool: ';

export async function listPackages(excludeImportedPkgs: boolean = false): Promise<string[]> {
	const importedPkgs = excludeImportedPkgs && vscode.window.activeTextEditor
		? await getImports(vscode.window.activeTextEditor.document)
		: [];
	const pkgMap = await getImportablePackages(vscode.window.activeTextEditor.document.fileName, true);

	return Array.from(pkgMap.keys())
		.filter(pkg => !importedPkgs.some(imported => imported === pkg))
		.sort();
}

/**
 * Returns the imported packages in the given file
 *
 * @param document TextDocument whose imports need to be returned
 * @returns Array of imported package paths wrapped in a promise
 */
async function getImports(document: vscode.TextDocument): Promise<string[]> {
	const options = { fileName: document.fileName, importsOption: GoOutlineImportsOptions.Only, document };
	const symbols = await documentSymbols(options, null);
	if (!symbols || !symbols.length) {
		return [];
	}
	// import names will be of the form "math", so strip the quotes in the beginning and the end
	const imports = symbols[0].children
		.filter((x: any) => x.kind === vscode.SymbolKind.Namespace)
		.map((x: any) => x.name.substr(1, x.name.length - 2));
	return imports;
}

async function askUserForImport(): Promise<string> {
	try {
		const packages = await listPackages(true);
		return vscode.window.showQuickPick(packages);
	} catch (err) {
		if (typeof err === 'string' && err.startsWith(missingToolMsg)) {
			promptForMissingTool(err.substr(missingToolMsg.length));
		}
	}
}

export function getTextEditForAddImport(arg: string): vscode.TextEdit[] {
	// Import name wasn't provided
	if (arg === undefined) {
		return null;
	}

	const { imports, pkg } = parseFilePrelude(vscode.window.activeTextEditor.document.getText());
	if (imports.some(block => block.pkgs.some(pkgpath => pkgpath === arg))) {
		return [];
	}

	const multis = imports.filter(x => x.kind === 'multi');
	if (multis.length > 0) {
		// There is a multiple import declaration, add to the last one
		const lastImportSection = multis[multis.length - 1];
		if (lastImportSection.end === -1) {
			// For some reason there was an empty import section like `import ()`
			return [vscode.TextEdit.insert(new vscode.Position(lastImportSection.start + 1, 0), `import "${arg}"\n`)];
		}
		// Add import at the start of the block so that goimports/goreturns can order them correctly
		return [vscode.TextEdit.insert(new vscode.Position(lastImportSection.start + 1, 0), '\t"' + arg + '"\n')];
	} else if (imports.length > 0) {
		// There are some number of single line imports, which can just be collapsed into a block import.
		const edits: any[] = [];

		edits.push(vscode.TextEdit.insert(new vscode.Position(imports[0].start, 0), 'import (\n\t"' + arg + '"\n'));
		imports.forEach(element => {
			const currentLine = vscode.window.activeTextEditor.document.lineAt(element.start).text;
			const updatedLine = currentLine.replace(/^\s*import\s*/, '\t');
			edits.push(vscode.TextEdit.replace(new vscode.Range(element.start, 0, element.start, currentLine.length), updatedLine));
		});
		edits.push(vscode.TextEdit.insert(new vscode.Position(imports[imports.length - 1].end + 1, 0), ')\n'));

		return edits;

	} else if (pkg && pkg.start >= 0) {
		// There are no import declarations, but there is a package declaration
		return [vscode.TextEdit.insert(new vscode.Position(pkg.start + 1, 0), '\nimport (\n\t"' + arg + '"\n)\n')];
	} else {
		// There are no imports and no package declaration - give up
		return [];
	}
}

export function addImport(arg: {importPath: string, from: string}) {
	const p = (arg && arg.importPath) ? Promise.resolve(arg.importPath) : askUserForImport();
	p.then(imp => {
		/* __GDPR__
		"addImportCmd" : {
			"from" : { "classification": "SystemMetaData", "purpose": "FeatureInsight" }
		}
		*/
		sendTelemetryEvent('addImportCmd', { from: (arg && arg.from) || 'cmd'});
		const edits = getTextEditForAddImport(imp);
		if (edits && edits.length > 0) {
			const edit = new vscode.WorkspaceEdit();
			edit.set(vscode.window.activeTextEditor.document.uri, edits);
			vscode.workspace.applyEdit(edit);
		}
	});
}

export function addImportToWorkspace() {
	const editor = vscode.window.activeTextEditor;
	const selection = editor.selection;

	let importPath = '';
	if (!selection.isEmpty) {
		let selectedText = editor.document.getText(selection).trim();
		if (selectedText.length > 0) {
			if (selectedText.indexOf(' ') === -1) {
				// Attempt to load a partial import path based on currently selected text
				if (!selectedText.startsWith('"')) {
					selectedText = '"' + selectedText;
				}
				if (!selectedText.endsWith('"')) {
					selectedText = selectedText + '"';
				}
			}
			importPath = getImportPath(selectedText);
		}
	}

	if (importPath === '') {
		// Failing that use the current line
		const selectedText = editor.document.lineAt(selection.active.line).text;
		importPath = getImportPath(selectedText);
	}

	if (importPath === '') {
		vscode.window.showErrorMessage('No import path to add');
		return;
	}

	const goRuntimePath = getBinPath('go');
	if (!goRuntimePath) {
		vscode.window.showErrorMessage(`Failed to run "go list" to find the package as the "go" binary cannot be found in either GOROOT(${process.env['GOROOT']}) or PATH(${envPath})`);
		return;
	}
	const env = getToolsEnvVars();

	const p = cp.execFile(goRuntimePath, ['list', '-f', '{{.Dir}}', importPath], { env }, (err, stdout, stderr) => {
		clearTimeout(processTimeout);
		const dirs = (stdout || '').split('\n');
		if (!dirs.length || !dirs[0].trim()) {
			vscode.window.showErrorMessage(`Could not find package ${importPath}`);
			return;
		}

		const importPathUri = vscode.Uri.file(dirs[0]);

		const existingWorkspaceFolder = vscode.workspace.getWorkspaceFolder(importPathUri);
		if (existingWorkspaceFolder !== undefined) {
			vscode.window.showInformationMessage('Already available under ' + existingWorkspaceFolder.name);
			return;
		}

		vscode.workspace.updateWorkspaceFolders(vscode.workspace.workspaceFolders ? vscode.workspace.workspaceFolders.length : 0, null, { uri: importPathUri });
	});
	const processTimeout = setTimeout(() => {
		killProcess(p);
		vscode.window.showErrorMessage('Timout executing - go list');
	}, getTimeoutConfiguration('onCommand'));
}<|MERGE_RESOLUTION|>--- conflicted
+++ resolved
@@ -7,16 +7,11 @@
 
 import vscode = require('vscode');
 import cp = require('child_process');
-<<<<<<< HEAD
 import { parseFilePrelude, getImportPath, getBinPath, getToolsEnvVars, sendTelemetryEvent, getTimeoutConfiguration, killProcess } from './util';
-import { documentSymbols, GoOutlineImportsOptions } from './goOutline';
-=======
->>>>>>> 41dbe9cc
 import { promptForMissingTool } from './goInstallTools';
 import { documentSymbols, GoOutlineImportsOptions } from './goOutline';
 import { getImportablePackages } from './goPackages';
 import { envPath } from './goPath';
-import { getBinPath, getImportPath, getToolsEnvVars, parseFilePrelude, sendTelemetryEvent } from './util';
 
 const missingToolMsg = 'Missing tool: ';
 
