--- conflicted
+++ resolved
@@ -5,17 +5,20 @@
 
 import cp = require('child_process');
 import path = require('path');
-<<<<<<< HEAD
-import { isVendorSupported, getCurrentGoPath, getToolsEnvVars, getGoVersion, getBinPath, sendTelemetryEvent, killProcess, getTimeoutConfiguration, timeoutForLongRunningProcess } from './util';
-import { promptForMissingTool, promptForUpdatingTool } from './goInstallTools';
-import { envPath, fixDriveCasingInWindows, getCurrentGoWorkspaceFromGOPATH } from './goPath';
-=======
 import vscode = require('vscode');
 import { promptForMissingTool, promptForUpdatingTool } from './goInstallTools';
 import { envPath, fixDriveCasingInWindows, getCurrentGoWorkspaceFromGOPATH } from './goPath';
 import { sendTelemetryEventForGopkgs } from './telemetry';
-import { getBinPath, getCurrentGoPath, getGoVersion, getToolsEnvVars, isVendorSupported } from './util';
->>>>>>> a4fac11a
+import {
+	getBinPath,
+	getCurrentGoPath,
+	getGoVersion,
+	getTimeoutConfiguration,
+	getToolsEnvVars,
+	isVendorSupported,
+	killProcess,
+	timeoutForLongRunningProcess
+} from './util';
 
 type GopkgsDone = (res: Map<string, PackageInfo>) => void;
 interface Cache {
@@ -57,34 +60,26 @@
 		const chunks: any[] = [];
 		const errchunks: any[] = [];
 		let err: any;
-<<<<<<< HEAD
 		const waitTimer = setTimeout(() => {
 			killProcess(p);
 			console.log(`Running gopkgs failed due to timeout.`);
 			resolve(pkgs);
 		}, timeoutForLongRunningProcess);
 
-		p.stdout.on('data', d => {
+		p.stdout.on('data', (d) => {
 			chunks.push(d);
 			clearTimeout(waitTimer);
 		});
-		p.stderr.on('data', d => {
+		p.stderr.on('data', (d) => {
 			errchunks.push(d);
 			clearTimeout(waitTimer);
 		});
-		p.on('error', e => {
+		p.on('error', (e) => {
 			err = e;
 			clearTimeout(waitTimer);
 		});
 		p.on('close', () => {
 			clearTimeout(waitTimer);
-=======
-		cmd.stdout.on('data', (d) => chunks.push(d));
-		cmd.stderr.on('data', (d) => errchunks.push(d));
-		cmd.on('error', (e) => (err = e));
-		cmd.on('close', () => {
-			const pkgs = new Map<string, PackageInfo>();
->>>>>>> a4fac11a
 			if (err && err.code === 'ENOENT') {
 				return promptForMissingTool('gopkgs');
 			}
@@ -289,11 +284,7 @@
 /**
  * Returns mapping between import paths and folder paths for all packages under given folder (vendor will be excluded)
  */
-<<<<<<< HEAD
-export function getNonVendorPackages(folderPath: string, timeout?: number): Promise<Map<string, string>> {
-=======
-export function getNonVendorPackages(currentFolderPath: string): Promise<Map<string, string>> {
->>>>>>> a4fac11a
+export function getNonVendorPackages(currentFolderPath: string, timeout?: number): Promise<Map<string, string>> {
 	const goRuntimePath = getBinPath('go');
 	if (!timeout) {
 		timeout = getTimeoutConfiguration('onCommand');
@@ -306,37 +297,28 @@
 		return;
 	}
 	return new Promise<Map<string, string>>((resolve, reject) => {
-<<<<<<< HEAD
-		const p = cp.spawn(goRuntimePath, ['list', '-f', 'ImportPath: {{.ImportPath}} FolderPath: {{.Dir}}', './...'], { cwd: folderPath, env: getToolsEnvVars() });
-=======
 		const childProcess = cp.spawn(
 			goRuntimePath,
 			['list', '-f', 'ImportPath: {{.ImportPath}} FolderPath: {{.Dir}}', './...'],
 			{ cwd: currentFolderPath, env: getToolsEnvVars() }
 		);
->>>>>>> a4fac11a
 		const chunks: any[] = [];
 		const waitTimer = setTimeout(() => {
-			killProcess(p);
+			killProcess(childProcess);
 			reject(new Error('Timeout executing tool - go list'));
 		}, timeout);
 
-		p.stdout.on('data', (stdout) => {
+		childProcess.stdout.on('data', (stdout) => {
 			chunks.push(stdout);
 			clearTimeout(waitTimer);
 		});
 
-<<<<<<< HEAD
-		p.on('close', async (status) => {
-			clearTimeout(waitTimer);
-			const lines = chunks.join('').toString().split('\n');
-=======
 		childProcess.on('close', async (status) => {
+			clearTimeout(waitTimer);
 			const lines = chunks
 				.join('')
 				.toString()
 				.split('\n');
->>>>>>> a4fac11a
 			const result = new Map<string, string>();
 
 			const version = await getGoVersion();
