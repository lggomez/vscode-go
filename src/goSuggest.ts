/*---------------------------------------------------------
 * Copyright (C) Microsoft Corporation. All rights reserved.
 * Licensed under the MIT License. See License.txt in the project root for license information.
 *--------------------------------------------------------*/

'use strict';

import path = require('path');
import vscode = require('vscode');
import cp = require('child_process');
import { getCurrentGoPath, getBinPath, getParametersAndReturnType, parseFilePrelude, isPositionInString, goKeywords, getToolsEnvVars, guessPackageNameFromFile, goBuiltinTypes, byteOffsetAt, runGodoc, getTimeoutConfiguration } from './util';
import { getCurrentGoWorkspaceFromGOPATH } from './goPath';
import { promptForMissingTool, promptForUpdatingTool } from './goInstallTools';
import { getTextEditForAddImport } from './goImport';
import { getImportablePackages } from './goPackages';
import { isModSupported } from './goModules';

function vscodeKindFromGoCodeClass(kind: string, type: string): vscode.CompletionItemKind {
	switch (kind) {
		case 'const':
			return vscode.CompletionItemKind.Constant;
		case 'package':
			return vscode.CompletionItemKind.Module;
		case 'type':
			switch (type) {
				case 'struct':
					return vscode.CompletionItemKind.Class;
				case 'interface':
					return vscode.CompletionItemKind.Interface;
			}
			return vscode.CompletionItemKind.Struct;
		case 'func':
			return vscode.CompletionItemKind.Function;
		case 'var':
			return vscode.CompletionItemKind.Variable;
		case 'import':
			return vscode.CompletionItemKind.Module;
	}
	return vscode.CompletionItemKind.Property; // TODO@EG additional mappings needed?
}

interface GoCodeSuggestion {
	class: string;
	package?: string;
	name: string;
	type: string;
	receiver?: string;
}

class ExtendedCompletionItem extends vscode.CompletionItem {
	package?: string;
	receiver?: string;
	fileName: string;
}

const lineCommentFirstWordRegex = /^\s*\/\/\s+[\S]*$/;
const exportedMemberRegex = /(const|func|type|var)(\s+\(.*\))?\s+([A-Z]\w*)/;
const gocodeNoSupportForgbMsgKey = 'dontshowNoSupportForgb';

export class GoCompletionItemProvider implements vscode.CompletionItemProvider, vscode.Disposable {
	private pkgsList = new Map<string, string>();
	private killMsgShown: boolean = false;
	private setGocodeOptions: boolean = true;
	private isGoMod: boolean = false;
	private globalState: vscode.Memento;
	private previousFile: string;
	private previousFileDir: string;
	private gocodeFlags: string[];
	private excludeDocs: boolean = false;

	constructor(globalState?: vscode.Memento) {
		this.globalState = globalState;
	}

	public provideCompletionItems(document: vscode.TextDocument, position: vscode.Position, token: vscode.CancellationToken): Thenable<vscode.CompletionList> {
		return this.provideCompletionItemsInternal(document, position, token, vscode.workspace.getConfiguration('go', document.uri)).then(result => {
			if (!result) {
				return new vscode.CompletionList([], false);
			}
			if (Array.isArray(result)) {
				return new vscode.CompletionList(result, false);
			}
			return result;
		});
	}

	public resolveCompletionItem(item: vscode.CompletionItem, token: vscode.CancellationToken): vscode.ProviderResult<vscode.CompletionItem> {
		if (!(item instanceof ExtendedCompletionItem)
			|| item.kind === vscode.CompletionItemKind.Module
			|| this.excludeDocs) {
			return;
		}

		if (typeof item.package === 'undefined') {
			promptForUpdatingTool('gocode');
			return;
		}

		return runGodoc(path.dirname(item.fileName), item.package || path.dirname(item.fileName), item.receiver, item.label, token).then(doc => {
			item.documentation = new vscode.MarkdownString(doc);
			return item;
		}).catch(err => {
			console.log(err);
			return item;
		});
	}

	public provideCompletionItemsInternal(document: vscode.TextDocument, position: vscode.Position, token: vscode.CancellationToken, config: vscode.WorkspaceConfiguration): Thenable<vscode.CompletionItem[] | vscode.CompletionList> {
		this.excludeDocs = false;
		this.gocodeFlags = ['-f=json'];
		if (Array.isArray(config['gocodeFlags'])) {
			this.gocodeFlags.push(...config['gocodeFlags']);
		}

		return this.ensureGoCodeConfigured(document.uri, config).then(() => {
			return new Promise<vscode.CompletionItem[] | vscode.CompletionList>((resolve, reject) => {
				const filename = document.fileName;
				const lineText = document.lineAt(position.line).text;
				const lineTillCurrentPosition = lineText.substr(0, position.character);
				const autocompleteUnimportedPackages = config['autocompleteUnimportedPackages'] === true && !lineText.match(/^(\s)*(import|package)(\s)+/);

				// triggering completions in comments on exported members
				const commentCompletion = getCommentCompletion(document, position);
				if (commentCompletion) {
					return resolve([commentCompletion]);
				}
				// prevent completion when typing in a line comment that doesnt start from the beginning of the line
				if (isPositionInComment(document, position)) {
					return resolve([]);
				}

				const inString = isPositionInString(document, position);
				if (!inString && lineTillCurrentPosition.endsWith('\"')) {
					return resolve([]);
				}

				const currentWord = getCurrentWord(document, position);
				if (currentWord.match(/^\d+$/)) {
					return resolve([]);
				}

				let offset = byteOffsetAt(document, position);
				let inputText = document.getText();
				const includeUnimportedPkgs = autocompleteUnimportedPackages && !inString;

				return this.runGoCode(document, filename, inputText, offset, inString, position, lineText, currentWord, includeUnimportedPkgs, config).then(suggestions => {
					// gocode does not suggest keywords, so we have to do it
					suggestions.push(...getKeywordCompletions(currentWord));

					// If no suggestions and cursor is at a dot, then check if preceeding word is a package name
					// If yes, then import the package in the inputText and run gocode again to get suggestions
					if ((!suggestions || suggestions.length === 0) && lineTillCurrentPosition.endsWith('.')) {

						const pkgPath = this.getPackagePathFromLine(lineTillCurrentPosition);
						if (pkgPath.length === 1) {
							// Now that we have the package path, import it right after the "package" statement
							const { imports, pkg } = parseFilePrelude(vscode.window.activeTextEditor.document.getText());
							const posToAddImport = document.offsetAt(new vscode.Position(pkg.start + 1, 0));
							const textToAdd = `import "${pkgPath[0]}"\n`;
							inputText = inputText.substr(0, posToAddImport) + textToAdd + inputText.substr(posToAddImport);
							offset += textToAdd.length;

							// Now that we have the package imported in the inputText, run gocode again
							return this.runGoCode(document, filename, inputText, offset, inString, position, lineText, currentWord, false, config).then(newsuggestions => {
								// Since the new suggestions are due to the package that we imported,
								// add additionalTextEdits to do the same in the actual document in the editor
								// We use additionalTextEdits instead of command so that 'useCodeSnippetsOnFunctionSuggest' feature continues to work
								newsuggestions.forEach(item => {
									item.additionalTextEdits = getTextEditForAddImport(pkgPath[0]);
								});
								resolve(newsuggestions);
							}, reject);
						}
						if (pkgPath.length > 1) {
							pkgPath.forEach(pkg => {
								const item = new vscode.CompletionItem(
									`${lineTillCurrentPosition.replace('.', '').trim()} (${pkg})`,
									vscode.CompletionItemKind.Module
								);
								item.additionalTextEdits = getTextEditForAddImport(pkg);
								item.insertText = '';
								item.detail = pkg;
								item.command = {
									title: 'Trigger Suggest',
									command: 'editor.action.triggerSuggest'
								};
								suggestions.push(item);
							});
							resolve(new vscode.CompletionList(suggestions, true));
						}
					}
					resolve(suggestions);
				}, reject);
			});
		});
	}

	public dispose() {
		const gocodeName = this.isGoMod ? 'gocode-gomod' : 'gocode';
		const gocode = getBinPath(gocodeName);
		if (path.isAbsolute(gocode)) {
			cp.spawn(gocode, ['close'], { env: getToolsEnvVars() });
		}
	}

	private runGoCode(document: vscode.TextDocument, filename: string, inputText: string, offset: number, inString: boolean, position: vscode.Position, lineText: string, currentWord: string, includeUnimportedPkgs: boolean, config: vscode.WorkspaceConfiguration): Thenable<vscode.CompletionItem[]> {
		return new Promise<vscode.CompletionItem[]>((resolve, reject) => {
			const gocodeName = this.isGoMod ? 'gocode-gomod' : 'gocode';
			const gocode = getBinPath(gocodeName);
			if (!path.isAbsolute(gocode)) {
				promptForMissingTool(gocodeName);
				return reject();
			}

			const env = getToolsEnvVars();
			let stdout = '';
			let stderr = '';

			// stamblerre/gocode does not support -unimported-packages flags.
			if (this.isGoMod) {
				const idx = this.gocodeFlags.indexOf('-unimported-packages');
				if (idx >= 0) {
					this.gocodeFlags.splice(idx, 1);
				}
			}

			// -exclude-docs is something we use internally and is not related to gocode
			const idx = this.gocodeFlags.indexOf('-exclude-docs');
			if (idx >= 0) {
				this.gocodeFlags.splice(idx, 1);
				this.excludeDocs = true;
			}

			// Spawn `gocode` process
			const p = cp.spawn(gocode, [...this.gocodeFlags, 'autocomplete', filename, '' + offset], { env });
			p.stdout.on('data', data => stdout += data);
			p.stderr.on('data', data => stderr += data);
			p.on('error', err => {
				if (err && (<any>err).code === 'ENOENT') {
					promptForMissingTool(gocodeName);
					return reject();
				}
				return reject(err);
			});
			p.on('close', code => {
				try {
					if (code !== 0) {
						if (stderr.indexOf('rpc: can\'t find service Server.AutoComplete') > -1 && !this.killMsgShown) {
							vscode.window.showErrorMessage('Auto-completion feature failed as an older gocode process is still running. Please kill the running process for gocode and try again.');
							this.killMsgShown = true;
						}
						if (stderr.startsWith('flag provided but not defined:')) {
							promptForUpdatingTool(gocodeName);
						}
						return reject();
					}
					const results = <[number, GoCodeSuggestion[]]>JSON.parse(stdout.toString());
					let suggestions: vscode.CompletionItem[] = [];
					const packageSuggestions: string[] = [];

					const wordAtPosition = document.getWordRangeAtPosition(position);

					if (results && results[1]) {
						for (const suggest of results[1]) {
							if (inString && suggest.class !== 'import') continue;
							const item = new ExtendedCompletionItem(suggest.name);
							item.kind = vscodeKindFromGoCodeClass(suggest.class, suggest.type);
							item.package = suggest.package;
							item.receiver = suggest.receiver;
							item.fileName = document.fileName;
							item.detail = suggest.type;
							if (suggest.class === 'package') {
								const possiblePackageImportPaths = this.getPackageImportPath(item.label);
								if (possiblePackageImportPaths.length === 1) {
									item.detail = possiblePackageImportPaths[0];
								}
								packageSuggestions.push(suggest.name);
							}
							if (inString && suggest.class === 'import') {
								item.textEdit = new vscode.TextEdit(
									new vscode.Range(
										position.line,
										lineText.substring(0, position.character).lastIndexOf('"') + 1,
										position.line,
										position.character),
									suggest.name
								);
							}
							if ((config['useCodeSnippetsOnFunctionSuggest'] || config['useCodeSnippetsOnFunctionSuggestWithoutType'])
								&& (
									(suggest.class === 'func' && lineText.substr(position.character, 2) !== '()') // Avoids met() -> method()()
									|| (
										suggest.class === 'var'
										&& suggest.type.startsWith('func(')
										&& lineText.substr(position.character, 1) !== ')' // Avoids snippets when typing params in a func call
										&& lineText.substr(position.character, 1) !== ',' // Avoids snippets when typing params in a func call
									))) {
								const { params, returnType } = getParametersAndReturnType(suggest.type.substring(4));
								const paramSnippets = [];
								for (let i = 0; i < params.length; i++) {
									let param = params[i].trim();
									if (param) {
										param = param.replace('${', '\\${').replace('}', '\\}');
										if (config['useCodeSnippetsOnFunctionSuggestWithoutType']) {
											if (param.includes(' ')) {
												// Separate the variable name from the type
												param = param.substr(0, param.indexOf(' '));
											}
										}
										paramSnippets.push('${' + (i + 1) + ':' + param + '}');
									}
								}
								item.insertText = new vscode.SnippetString(suggest.name + '(' + paramSnippets.join(', ') + ')');
							}
							if (config['useCodeSnippetsOnFunctionSuggest'] && suggest.class === 'type' && suggest.type.startsWith('func(')) {
								const { params, returnType } = getParametersAndReturnType(suggest.type.substring(4));
								const paramSnippets = [];
								for (let i = 0; i < params.length; i++) {
									let param = params[i].trim();
									if (param) {
										param = param.replace('${', '\\${').replace('}', '\\}');
										if (!param.includes(' ')) {
											// If we don't have an argument name, we need to create one
											param = 'arg' + (i + 1) + ' ' + param;
										}
										const arg = param.substr(0, param.indexOf(' '));
										paramSnippets.push('${' + (i + 1) + ':' + arg + '}' + param.substr(param.indexOf(' '), param.length));
									}
								}
								item.insertText = new vscode.SnippetString(suggest.name + '(func(' + paramSnippets.join(', ') + ') {\n	$' + (params.length + 1) + '\n})' + returnType);
							}

							if (wordAtPosition && wordAtPosition.start.character === 0 &&
								suggest.class === 'type' && !goBuiltinTypes.has(suggest.name)) {
								const auxItem = new vscode.CompletionItem(suggest.name + ' method', vscode.CompletionItemKind.Snippet);
								auxItem.label = 'func (*' + suggest.name + ')';
								auxItem.filterText = suggest.name;
								auxItem.detail = 'Method snippet';
								auxItem.sortText = 'b';
								const prefix = 'func (' + suggest.name[0].toLowerCase() + ' *' + suggest.name + ')';
								const snippet = prefix + ' ${1:methodName}(${2}) ${3} \{\n\t$0\n\}';
								auxItem.insertText = new vscode.SnippetString(snippet);
								suggestions.push(auxItem);
							}

							// Add same sortText to all suggestions from gocode so that they appear before the unimported packages
							item.sortText = 'a';
							suggestions.push(item);
						}
					}

					// Add importable packages matching currentword to suggestions
					if (includeUnimportedPkgs && !this.isGoMod) {
						suggestions = suggestions.concat(getPackageCompletions(document, currentWord, this.pkgsList, packageSuggestions));
					}

					// 'Smart Snippet' for package clause
					// TODO: Factor this out into a general mechanism
					if (!inputText.match(/package\s+(\w+)/)) {
						return guessPackageNameFromFile(filename).then((pkgNames: string[]) => {
							pkgNames.forEach(pkgName => {
								const packageItem = new vscode.CompletionItem('package ' + pkgName);
								packageItem.kind = vscode.CompletionItemKind.Snippet;
								packageItem.insertText = 'package ' + pkgName + '\r\n\r\n';
								suggestions.push(packageItem);
							});
							resolve(suggestions);
						}, () => resolve(suggestions));
					}

					resolve(suggestions);
				} catch (e) {
					reject(e);
				}
			});
			if (p.pid) {
				p.stdin.end(inputText);
			}
		});
	}
	// TODO: Shouldn't lib-path also be set?
	private ensureGoCodeConfigured(fileuri: vscode.Uri, goConfig: vscode.WorkspaceConfiguration): Thenable<void> {
		const currentFile = fileuri.fsPath;
		let checkModSupport = Promise.resolve(this.isGoMod);
		let setPkgsList = getImportablePackages(currentFile, true).then(pkgMap => { this.pkgsList = pkgMap; });

		if (this.previousFile !== currentFile && this.previousFileDir !== path.dirname(currentFile)) {
			this.previousFile = currentFile;
			this.previousFileDir = path.dirname(currentFile);
			checkModSupport = isModSupported(fileuri).then(result => this.isGoMod = result);
		}
<<<<<<< HEAD
=======
		const setPkgsList = getImportablePackages(currentFile, true).then(pkgMap => { this.pkgsList = pkgMap; });
>>>>>>> 8ea6e470

		if (!this.setGocodeOptions) {
			return Promise.all([checkModSupport, setPkgsList]).then(() => { return; });
		}

<<<<<<< HEAD
		let setGocodeProps = new Promise<void>((resolve, reject) => {
			let gocode = getBinPath('gocode');
=======
		const setGocodeProps = new Promise<void>((resolve, reject) => {
			const gocode = getBinPath('gocode');
			const env = getToolsEnvVars();
>>>>>>> 8ea6e470

			// Set up execFile parameters
			let options: { [key: string]: any } = {
				env: getToolsEnvVars(),
				timeout: getTimeoutConfiguration(goConfig, 'onHover')
			};

			cp.execFile(gocode, ['set'], options, (err, stdout, stderr) => {
				if (err && stdout.startsWith('gocode: unknown subcommand:')) {
					if (goConfig['gocodePackageLookupMode'] === 'gb' && this.globalState && !this.globalState.get(gocodeNoSupportForgbMsgKey)) {
						vscode.window.showInformationMessage('The go.gocodePackageLookupMode setting for gb will not be honored as github.com/mdempskey/gocode doesnt support it yet.', 'Don\'t show again').then(selected => {
							if (selected === 'Don\'t show again') {
								this.globalState.update(gocodeNoSupportForgbMsgKey, true);
							}
						});
					}
					this.setGocodeOptions = false;
					return resolve();
				}

				const existingOptions = stdout.split(/\r\n|\n/);
				const optionsToSet: string[][] = [];
				const setOption = () => {
					const [name, value] = optionsToSet.pop();
					cp.execFile(gocode, ['set', name, value], options, (err, stdout, stderr) => {
						if (optionsToSet.length) {
							setOption();
						} else {
							resolve();
						}
					});
				};

				if (existingOptions.indexOf('propose-builtins true') === -1) {
					optionsToSet.push(['propose-builtins', 'true']);
				}
				if (existingOptions.indexOf(`autobuild ${goConfig['gocodeAutoBuild']}`) === -1) {
					optionsToSet.push(['autobuild', goConfig['gocodeAutoBuild']]);
				}
				if (existingOptions.indexOf(`package-lookup-mode ${goConfig['gocodePackageLookupMode']}`) === -1) {
					optionsToSet.push(['package-lookup-mode', goConfig['gocodePackageLookupMode']]);
				}
				if (!optionsToSet.length) {
					return resolve();
				}

				setOption();
			});
		});

		return Promise.all([setPkgsList, setGocodeProps, checkModSupport]).then(() => {
			return;
		});
	}

	// Given a line ending with dot, return the import paths of packages that match with the word preceeding the dot
	private getPackagePathFromLine(line: string): string[] {
		const pattern = /(\w+)\.$/g;
		const wordmatches = pattern.exec(line);
		if (!wordmatches) {
			return [];
		}

		const [_, pkgNameFromWord] = wordmatches;
		// Word is isolated. Now check pkgsList for a match
		return this.getPackageImportPath(pkgNameFromWord);
	}

	/**
	 * Returns import path for given package. Since there can be multiple matches,
	 * this returns an array of matches
	 * @param input Package name
	 */
	private getPackageImportPath(input: string): string[] {
		const matchingPackages: any[] = [];
		this.pkgsList.forEach((pkgName: string, pkgPath: string) => {
			if (input === pkgName) {
				matchingPackages.push(pkgPath);
			}
		});
		return matchingPackages;
	}
}

/**
 * Provides completion item for the exported member in the next line if current line is a comment
 * @param document The current document
 * @param position The cursor position
 */
function getCommentCompletion(document: vscode.TextDocument, position: vscode.Position): vscode.CompletionItem {
	const lineText = document.lineAt(position.line).text;
	const lineTillCurrentPosition = lineText.substr(0, position.character);
	// triggering completions in comments on exported members
	if (lineCommentFirstWordRegex.test(lineTillCurrentPosition) && position.line + 1 < document.lineCount) {
		const nextLine = document.lineAt(position.line + 1).text.trim();
		const memberType = nextLine.match(exportedMemberRegex);
		let suggestionItem: vscode.CompletionItem;
		if (memberType && memberType.length === 4) {
			suggestionItem = new vscode.CompletionItem(memberType[3], vscodeKindFromGoCodeClass(memberType[1], ''));
		}
		return suggestionItem;
	}
}

function isPositionInComment(document: vscode.TextDocument, position: vscode.Position): boolean {
	const lineText = document.lineAt(position.line).text;

	// prevent completion when typing in a line comment that doesnt start from the beginning of the line
	const commentIndex = lineText.indexOf('//');

	if (commentIndex >= 0 && position.character > commentIndex) {
		const commentPosition = new vscode.Position(position.line, commentIndex);
		const isCommentInString = isPositionInString(document, commentPosition);

		return !isCommentInString;
	}
	return false;
}

function getCurrentWord(document: vscode.TextDocument, position: vscode.Position): string {
	// get current word
	const wordAtPosition = document.getWordRangeAtPosition(position);
	let currentWord = '';
	if (wordAtPosition && wordAtPosition.start.character < position.character) {
		const word = document.getText(wordAtPosition);
		currentWord = word.substr(0, position.character - wordAtPosition.start.character);
	}

	return currentWord;
}

function getKeywordCompletions(currentWord: string): vscode.CompletionItem[] {
	if (!currentWord.length) {
		return [];
	}
	const completionItems: vscode.CompletionItem[] = [];
	goKeywords.forEach(keyword => {
		if (keyword.startsWith(currentWord)) {
			completionItems.push(new vscode.CompletionItem(keyword, vscode.CompletionItemKind.Keyword));
		}
	});
	return completionItems;
}

/**
 * Return importable packages that match given word as Completion Items
 * @param document Current document
 * @param currentWord The word at the cursor
 * @param allPkgMap Map of all available packages and their import paths
 * @param importedPackages List of imported packages. Used to prune imported packages out of available packages
 */
function getPackageCompletions(document: vscode.TextDocument, currentWord: string, allPkgMap: Map<string, string>, importedPackages: string[] = []): vscode.CompletionItem[] {
	const cwd = path.dirname(document.fileName);
	const goWorkSpace = getCurrentGoWorkspaceFromGOPATH(getCurrentGoPath(), cwd);
	const workSpaceFolder = vscode.workspace.getWorkspaceFolder(document.uri);
	const currentPkgRootPath = (workSpaceFolder ? workSpaceFolder.uri.path : cwd).slice(goWorkSpace.length + 1);

	const completionItems: any[] = [];

	allPkgMap.forEach((pkgName: string, pkgPath: string) => {
		if (pkgName.startsWith(currentWord) && importedPackages.indexOf(pkgName) === -1) {

			const item = new vscode.CompletionItem(pkgName, vscode.CompletionItemKind.Keyword);
			item.detail = pkgPath;
			item.documentation = 'Imports the package';
			item.insertText = pkgName;
			item.command = {
				title: 'Import Package',
				command: 'go.import.add',
				arguments: [{ importPath: pkgPath, from: 'completion' }]
			};
			item.kind = vscode.CompletionItemKind.Module;

			// Unimported packages should appear after the suggestions from gocode
			const isStandardPackage = !item.detail.includes('.');
			item.sortText = isStandardPackage ? 'za' : pkgPath.startsWith(currentPkgRootPath) ? 'zb' : 'zc';
			completionItems.push(item);
		}
	});
	return completionItems;
}

export async function getCompletionsWithoutGoCode(document: vscode.TextDocument, position: vscode.Position): Promise<vscode.CompletionItem[]> {
	const lineText = document.lineAt(position.line).text;
	const config = vscode.workspace.getConfiguration('go', document.uri);
	const autocompleteUnimportedPackages = config['autocompleteUnimportedPackages'] === true && !lineText.match(/^(\s)*(import|package)(\s)+/);

	const commentCompletion = getCommentCompletion(document, position);
	if (commentCompletion) {
		return [commentCompletion];
	}

	if (isPositionInComment(document, position)) {
		return [];
	}

	const currentWord = getCurrentWord(document, position);
	if (!currentWord.length) {
		return [];
	}

	// gocode does not suggest keywords, so we have to do it
	const completionItems: any[] = getKeywordCompletions(currentWord);
	if (!autocompleteUnimportedPackages) {
		return completionItems;
	}

	const isMod = await isModSupported(document.uri);
	if (isMod) {
		return completionItems;
	}

	const pkgMap = await getImportablePackages(document.fileName, true);
	const packageCompletions = getPackageCompletions(document, currentWord, pkgMap);
	return packageCompletions.concat(completionItems);

}<|MERGE_RESOLUTION|>--- conflicted
+++ resolved
@@ -382,33 +382,24 @@
 	private ensureGoCodeConfigured(fileuri: vscode.Uri, goConfig: vscode.WorkspaceConfiguration): Thenable<void> {
 		const currentFile = fileuri.fsPath;
 		let checkModSupport = Promise.resolve(this.isGoMod);
-		let setPkgsList = getImportablePackages(currentFile, true).then(pkgMap => { this.pkgsList = pkgMap; });
 
 		if (this.previousFile !== currentFile && this.previousFileDir !== path.dirname(currentFile)) {
 			this.previousFile = currentFile;
 			this.previousFileDir = path.dirname(currentFile);
 			checkModSupport = isModSupported(fileuri).then(result => this.isGoMod = result);
 		}
-<<<<<<< HEAD
-=======
 		const setPkgsList = getImportablePackages(currentFile, true).then(pkgMap => { this.pkgsList = pkgMap; });
->>>>>>> 8ea6e470
 
 		if (!this.setGocodeOptions) {
 			return Promise.all([checkModSupport, setPkgsList]).then(() => { return; });
 		}
 
-<<<<<<< HEAD
-		let setGocodeProps = new Promise<void>((resolve, reject) => {
-			let gocode = getBinPath('gocode');
-=======
 		const setGocodeProps = new Promise<void>((resolve, reject) => {
 			const gocode = getBinPath('gocode');
 			const env = getToolsEnvVars();
->>>>>>> 8ea6e470
 
 			// Set up execFile parameters
-			let options: { [key: string]: any } = {
+			const options: { [key: string]: any } = {
 				env: getToolsEnvVars(),
 				timeout: getTimeoutConfiguration(goConfig, 'onHover')
 			};
