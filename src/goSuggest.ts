--- conflicted
+++ resolved
@@ -8,34 +8,28 @@
 import cp = require('child_process');
 import path = require('path');
 import vscode = require('vscode');
-<<<<<<< HEAD
-import cp = require('child_process');
-import { getCurrentGoPath, getBinPath, getParametersAndReturnType, parseFilePrelude, isPositionInString, goKeywords, getToolsEnvVars, guessPackageNameFromFile, goBuiltinTypes, byteOffsetAt, runGodoc, getTimeoutConfiguration, isPositionInComment, killProcess, getGoConfig } from './util';
-=======
->>>>>>> a4fac11a
 import { getTextEditForAddImport } from './goImport';
 import { promptForMissingTool, promptForUpdatingTool } from './goInstallTools';
 import { isModSupported } from './goModules';
 import { getImportablePackages, PackageInfo } from './goPackages';
 import { getCurrentGoWorkspaceFromGOPATH } from './goPath';
-<<<<<<< HEAD
-=======
 import {
 	byteOffsetAt,
 	getBinPath,
 	getCurrentGoPath,
 	getGoConfig,
 	getParametersAndReturnType,
+	getTimeoutConfiguration,
 	getToolsEnvVars,
 	goBuiltinTypes,
 	goKeywords,
 	guessPackageNameFromFile,
 	isPositionInComment,
 	isPositionInString,
+	killProcess,
 	parseFilePrelude,
 	runGodoc
 } from './util';
->>>>>>> a4fac11a
 
 function vscodeKindFromGoCodeClass(kind: string, type: string): vscode.CompletionItemKind {
 	switch (kind) {
@@ -325,38 +319,28 @@
 
 			// Spawn `gocode` process
 			const p = cp.spawn(gocode, [...this.gocodeFlags, 'autocomplete', filename, '' + offset], { env });
-<<<<<<< HEAD
 			const waitTimer = setTimeout(() => {
 				killProcess(p);
 				reject(new Error('Timeout executing tool - gocode'));
 			}, getTimeoutConfiguration('onType', config));
-			p.stdout.on('data', data => {
+			p.stdout.on('data', (data) => {
 				stdout += data;
 				clearTimeout(waitTimer);
 			});
-			p.stderr.on('data', data => {
+			p.stderr.on('data', (data) => {
 				stderr += data;
 				clearTimeout(waitTimer);
 			});
-			p.on('error', err => {
+			p.on('error', (err) => {
 				clearTimeout(waitTimer);
-=======
-			p.stdout.on('data', (data) => (stdout += data));
-			p.stderr.on('data', (data) => (stderr += data));
-			p.on('error', (err) => {
->>>>>>> a4fac11a
 				if (err && (<any>err).code === 'ENOENT') {
 					promptForMissingTool(gocodeName);
 					return reject();
 				}
 				return reject(err);
 			});
-<<<<<<< HEAD
-			p.on('close', code => {
+			p.on('close', (code) => {
 				clearTimeout(waitTimer);
-=======
-			p.on('close', (code) => {
->>>>>>> a4fac11a
 				try {
 					if (code !== 0) {
 						if (stderr.indexOf(`rpc: can't find service Server.AutoComplete`) > -1 && !this.killMsgShown) {
