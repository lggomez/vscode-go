/*---------------------------------------------------------
 * Copyright (C) Microsoft Corporation. All rights reserved.
 * Licensed under the MIT License. See License.txt in the project root for license information.
 *--------------------------------------------------------*/

import path = require('path');
import vscode = require('vscode');
<<<<<<< HEAD
import { getToolsEnvVars, runTool, ICheckResult, handleDiagnosticErrors, getWorkspaceFolderPath, getCurrentGoPath, getTempFilePath, getModuleCache, getTimeoutConfiguration } from './util';
import { outputChannel } from './goStatus';
=======
import { buildDiagnosticCollection } from './goMain';
import { isModSupported } from './goModules';
>>>>>>> 41dbe9cc
import { getNonVendorPackages } from './goPackages';
import { getCurrentGoWorkspaceFromGOPATH } from './goPath';
import { diagnosticsStatusBarItem, outputChannel } from './goStatus';
import { getTestFlags } from './testUtils';
import { getCurrentGoPath, getGoConfig, getModuleCache, getTempFilePath, getToolsEnvVars, getWorkspaceFolderPath, handleDiagnosticErrors, ICheckResult, runTool } from './util';
/**
 * Builds current package or workspace.
 */
export function buildCode(buildWorkspace?: boolean) {
	const editor = vscode.window.activeTextEditor;
	if (!buildWorkspace) {
		if (!editor) {
			vscode.window.showInformationMessage('No editor is active, cannot find current package to build');
			return;
		}
		if (editor.document.languageId !== 'go') {
			vscode.window.showInformationMessage('File in the active editor is not a Go file, cannot find current package to build');
			return;
		}
	}

	const documentUri = editor ? editor.document.uri : null;
	const goConfig = getGoConfig(documentUri);

	outputChannel.clear(); // Ensures stale output from build on save is cleared
	diagnosticsStatusBarItem.show();
	diagnosticsStatusBarItem.text = 'Building...';

	isModSupported(documentUri).then(isMod => {
		goBuild(documentUri, isMod, goConfig, buildWorkspace, getTimeoutConfiguration('onCommand', goConfig))
		.then(errors => {
			handleDiagnosticErrors(editor ? editor.document : null, errors, buildDiagnosticCollection);
			diagnosticsStatusBarItem.hide();
		})
		.catch(err => {
			vscode.window.showInformationMessage('Error: ' + err);
			diagnosticsStatusBarItem.text = 'Build Failed';
		});
	});
}

/**
 * Runs go build -i or go test -i and presents the output in the 'Go' channel and in the diagnostic collections.
 *
 * @param fileUri Document uri.
 * @param isMod Boolean denoting if modules are being used.
 * @param goConfig Configuration for the Go extension.
 * @param buildWorkspace If true builds code in all workspace.
 */
export async function goBuild(fileUri: vscode.Uri, isMod: boolean, goConfig: vscode.WorkspaceConfiguration, buildWorkspace: boolean, timeout: number): Promise<ICheckResult[]> {
	epoch++;
	const closureEpoch = epoch;
	if (tokenSource) {
		if (running) {
			tokenSource.cancel();
		}
		tokenSource.dispose();
	}
	tokenSource = new vscode.CancellationTokenSource();
	const updateRunning = () => {
		if (closureEpoch === epoch) {
			running = false;
		}
	};

	const currentWorkspace = getWorkspaceFolderPath(fileUri);
	const cwd = (buildWorkspace && currentWorkspace) ? currentWorkspace : path.dirname(fileUri.fsPath);
	if (!path.isAbsolute(cwd)) {
		return Promise.resolve([]);
	}

	// Skip building if cwd is in the module cache
	if (isMod && cwd.startsWith(getModuleCache())) {
		return [];
	}

	const buildEnv = Object.assign({}, getToolsEnvVars());
	const tmpPath = getTempFilePath('go-code-check');
	const isTestFile = fileUri && fileUri.fsPath.endsWith('_test.go');
	const buildFlags: string[] = isTestFile ? getTestFlags(goConfig) : (Array.isArray(goConfig['buildFlags']) ? [...goConfig['buildFlags']] : []);
	const buildArgs: string[] = isTestFile ? ['test', '-c'] : ['build'];

	if (goConfig['installDependenciesWhenBuilding'] === true && !isMod) {
		buildArgs.push('-i');
		// Remove the -i flag from user as we add it anyway
		if (buildFlags.indexOf('-i') > -1) {
			buildFlags.splice(buildFlags.indexOf('-i'), 1);
		}
	}
	buildArgs.push(...buildFlags);
	if (goConfig['buildTags'] && buildFlags.indexOf('-tags') === -1) {
		buildArgs.push('-tags');
		buildArgs.push(goConfig['buildTags']);
	}

	if (buildWorkspace && currentWorkspace && !isTestFile) {
		outputChannel.appendLine(`Starting building the current workspace at ${currentWorkspace}`);
		return getNonVendorPackages(currentWorkspace, timeout).then(pkgs => {
			running = true;
			return runTool(
				buildArgs.concat(Array.from(pkgs.keys())),
				currentWorkspace,
				'error',
				true,
				null,
				buildEnv,
				true,
				timeout,
				tokenSource.token
			).then(v => {
				updateRunning();
				return v;
			});
		});
	}

	outputChannel.appendLine(`Starting building the current package at ${cwd}`);

	// Find the right importPath instead of directly using `.`. Fixes https://github.com/Microsoft/vscode-go/issues/846
	const currentGoWorkspace = getCurrentGoWorkspaceFromGOPATH(getCurrentGoPath(), cwd);
	let importPath = '.';
	if (currentGoWorkspace && !isMod) {
		importPath = cwd.substr(currentGoWorkspace.length + 1);
	} else {
		outputChannel.appendLine(`Not able to determine import path of current package by using cwd: ${cwd} and Go workspace: ${currentGoWorkspace}`);
	}

	running = true;
	return runTool(
		buildArgs.concat('-o', tmpPath, importPath),
		cwd,
		'error',
		true,
		null,
		buildEnv,
		true,
		timeout,
		tokenSource.token
	).then(v => {
		updateRunning();
		return v;
	});
}

let epoch = 0;
let tokenSource: vscode.CancellationTokenSource;
let running = false;
<|MERGE_RESOLUTION|>--- conflicted
+++ resolved
@@ -1,161 +1,157 @@
-/*---------------------------------------------------------
- * Copyright (C) Microsoft Corporation. All rights reserved.
- * Licensed under the MIT License. See License.txt in the project root for license information.
- *--------------------------------------------------------*/
-
-import path = require('path');
-import vscode = require('vscode');
-<<<<<<< HEAD
-import { getToolsEnvVars, runTool, ICheckResult, handleDiagnosticErrors, getWorkspaceFolderPath, getCurrentGoPath, getTempFilePath, getModuleCache, getTimeoutConfiguration } from './util';
-import { outputChannel } from './goStatus';
-=======
-import { buildDiagnosticCollection } from './goMain';
-import { isModSupported } from './goModules';
->>>>>>> 41dbe9cc
-import { getNonVendorPackages } from './goPackages';
-import { getCurrentGoWorkspaceFromGOPATH } from './goPath';
-import { diagnosticsStatusBarItem, outputChannel } from './goStatus';
-import { getTestFlags } from './testUtils';
-import { getCurrentGoPath, getGoConfig, getModuleCache, getTempFilePath, getToolsEnvVars, getWorkspaceFolderPath, handleDiagnosticErrors, ICheckResult, runTool } from './util';
-/**
- * Builds current package or workspace.
- */
-export function buildCode(buildWorkspace?: boolean) {
-	const editor = vscode.window.activeTextEditor;
-	if (!buildWorkspace) {
-		if (!editor) {
-			vscode.window.showInformationMessage('No editor is active, cannot find current package to build');
-			return;
-		}
-		if (editor.document.languageId !== 'go') {
-			vscode.window.showInformationMessage('File in the active editor is not a Go file, cannot find current package to build');
-			return;
-		}
-	}
-
-	const documentUri = editor ? editor.document.uri : null;
-	const goConfig = getGoConfig(documentUri);
-
-	outputChannel.clear(); // Ensures stale output from build on save is cleared
-	diagnosticsStatusBarItem.show();
-	diagnosticsStatusBarItem.text = 'Building...';
-
-	isModSupported(documentUri).then(isMod => {
-		goBuild(documentUri, isMod, goConfig, buildWorkspace, getTimeoutConfiguration('onCommand', goConfig))
-		.then(errors => {
-			handleDiagnosticErrors(editor ? editor.document : null, errors, buildDiagnosticCollection);
-			diagnosticsStatusBarItem.hide();
-		})
-		.catch(err => {
-			vscode.window.showInformationMessage('Error: ' + err);
-			diagnosticsStatusBarItem.text = 'Build Failed';
-		});
-	});
-}
-
-/**
- * Runs go build -i or go test -i and presents the output in the 'Go' channel and in the diagnostic collections.
- *
- * @param fileUri Document uri.
- * @param isMod Boolean denoting if modules are being used.
- * @param goConfig Configuration for the Go extension.
- * @param buildWorkspace If true builds code in all workspace.
- */
-export async function goBuild(fileUri: vscode.Uri, isMod: boolean, goConfig: vscode.WorkspaceConfiguration, buildWorkspace: boolean, timeout: number): Promise<ICheckResult[]> {
-	epoch++;
-	const closureEpoch = epoch;
-	if (tokenSource) {
-		if (running) {
-			tokenSource.cancel();
-		}
-		tokenSource.dispose();
-	}
-	tokenSource = new vscode.CancellationTokenSource();
-	const updateRunning = () => {
-		if (closureEpoch === epoch) {
-			running = false;
-		}
-	};
-
-	const currentWorkspace = getWorkspaceFolderPath(fileUri);
-	const cwd = (buildWorkspace && currentWorkspace) ? currentWorkspace : path.dirname(fileUri.fsPath);
-	if (!path.isAbsolute(cwd)) {
-		return Promise.resolve([]);
-	}
-
-	// Skip building if cwd is in the module cache
-	if (isMod && cwd.startsWith(getModuleCache())) {
-		return [];
-	}
-
-	const buildEnv = Object.assign({}, getToolsEnvVars());
-	const tmpPath = getTempFilePath('go-code-check');
-	const isTestFile = fileUri && fileUri.fsPath.endsWith('_test.go');
-	const buildFlags: string[] = isTestFile ? getTestFlags(goConfig) : (Array.isArray(goConfig['buildFlags']) ? [...goConfig['buildFlags']] : []);
-	const buildArgs: string[] = isTestFile ? ['test', '-c'] : ['build'];
-
-	if (goConfig['installDependenciesWhenBuilding'] === true && !isMod) {
-		buildArgs.push('-i');
-		// Remove the -i flag from user as we add it anyway
-		if (buildFlags.indexOf('-i') > -1) {
-			buildFlags.splice(buildFlags.indexOf('-i'), 1);
-		}
-	}
-	buildArgs.push(...buildFlags);
-	if (goConfig['buildTags'] && buildFlags.indexOf('-tags') === -1) {
-		buildArgs.push('-tags');
-		buildArgs.push(goConfig['buildTags']);
-	}
-
-	if (buildWorkspace && currentWorkspace && !isTestFile) {
-		outputChannel.appendLine(`Starting building the current workspace at ${currentWorkspace}`);
-		return getNonVendorPackages(currentWorkspace, timeout).then(pkgs => {
-			running = true;
-			return runTool(
-				buildArgs.concat(Array.from(pkgs.keys())),
-				currentWorkspace,
-				'error',
-				true,
-				null,
-				buildEnv,
-				true,
-				timeout,
-				tokenSource.token
-			).then(v => {
-				updateRunning();
-				return v;
-			});
-		});
-	}
-
-	outputChannel.appendLine(`Starting building the current package at ${cwd}`);
-
-	// Find the right importPath instead of directly using `.`. Fixes https://github.com/Microsoft/vscode-go/issues/846
-	const currentGoWorkspace = getCurrentGoWorkspaceFromGOPATH(getCurrentGoPath(), cwd);
-	let importPath = '.';
-	if (currentGoWorkspace && !isMod) {
-		importPath = cwd.substr(currentGoWorkspace.length + 1);
-	} else {
-		outputChannel.appendLine(`Not able to determine import path of current package by using cwd: ${cwd} and Go workspace: ${currentGoWorkspace}`);
-	}
-
-	running = true;
-	return runTool(
-		buildArgs.concat('-o', tmpPath, importPath),
-		cwd,
-		'error',
-		true,
-		null,
-		buildEnv,
-		true,
-		timeout,
-		tokenSource.token
-	).then(v => {
-		updateRunning();
-		return v;
-	});
-}
-
-let epoch = 0;
-let tokenSource: vscode.CancellationTokenSource;
-let running = false;
+/*---------------------------------------------------------
+ * Copyright (C) Microsoft Corporation. All rights reserved.
+ * Licensed under the MIT License. See License.txt in the project root for license information.
+ *--------------------------------------------------------*/
+
+import path = require('path');
+import vscode = require('vscode');
+import { getToolsEnvVars, runTool, ICheckResult, handleDiagnosticErrors, getWorkspaceFolderPath, getCurrentGoPath, getTempFilePath, getModuleCache, getTimeoutConfiguration, getGoConfig } from './util';
+import { buildDiagnosticCollection } from './goMain';
+import { isModSupported } from './goModules';
+import { getNonVendorPackages } from './goPackages';
+import { getCurrentGoWorkspaceFromGOPATH } from './goPath';
+import { diagnosticsStatusBarItem, outputChannel } from './goStatus';
+import { getTestFlags } from './testUtils';
+
+/**
+ * Builds current package or workspace.
+ */
+export function buildCode(buildWorkspace?: boolean) {
+	const editor = vscode.window.activeTextEditor;
+	if (!buildWorkspace) {
+		if (!editor) {
+			vscode.window.showInformationMessage('No editor is active, cannot find current package to build');
+			return;
+		}
+		if (editor.document.languageId !== 'go') {
+			vscode.window.showInformationMessage('File in the active editor is not a Go file, cannot find current package to build');
+			return;
+		}
+	}
+
+	const documentUri = editor ? editor.document.uri : null;
+	const goConfig = getGoConfig(documentUri);
+
+	outputChannel.clear(); // Ensures stale output from build on save is cleared
+	diagnosticsStatusBarItem.show();
+	diagnosticsStatusBarItem.text = 'Building...';
+
+	isModSupported(documentUri).then(isMod => {
+		goBuild(documentUri, isMod, goConfig, buildWorkspace, getTimeoutConfiguration('onCommand', goConfig))
+		.then(errors => {
+			handleDiagnosticErrors(editor ? editor.document : null, errors, buildDiagnosticCollection);
+			diagnosticsStatusBarItem.hide();
+		})
+		.catch(err => {
+			vscode.window.showInformationMessage('Error: ' + err);
+			diagnosticsStatusBarItem.text = 'Build Failed';
+		});
+	});
+}
+
+/**
+ * Runs go build -i or go test -i and presents the output in the 'Go' channel and in the diagnostic collections.
+ *
+ * @param fileUri Document uri.
+ * @param isMod Boolean denoting if modules are being used.
+ * @param goConfig Configuration for the Go extension.
+ * @param buildWorkspace If true builds code in all workspace.
+ */
+export async function goBuild(fileUri: vscode.Uri, isMod: boolean, goConfig: vscode.WorkspaceConfiguration, buildWorkspace: boolean, timeout: number): Promise<ICheckResult[]> {
+	epoch++;
+	const closureEpoch = epoch;
+	if (tokenSource) {
+		if (running) {
+			tokenSource.cancel();
+		}
+		tokenSource.dispose();
+	}
+	tokenSource = new vscode.CancellationTokenSource();
+	const updateRunning = () => {
+		if (closureEpoch === epoch) {
+			running = false;
+		}
+	};
+
+	const currentWorkspace = getWorkspaceFolderPath(fileUri);
+	const cwd = (buildWorkspace && currentWorkspace) ? currentWorkspace : path.dirname(fileUri.fsPath);
+	if (!path.isAbsolute(cwd)) {
+		return Promise.resolve([]);
+	}
+
+	// Skip building if cwd is in the module cache
+	if (isMod && cwd.startsWith(getModuleCache())) {
+		return [];
+	}
+
+	const buildEnv = Object.assign({}, getToolsEnvVars());
+	const tmpPath = getTempFilePath('go-code-check');
+	const isTestFile = fileUri && fileUri.fsPath.endsWith('_test.go');
+	const buildFlags: string[] = isTestFile ? getTestFlags(goConfig) : (Array.isArray(goConfig['buildFlags']) ? [...goConfig['buildFlags']] : []);
+	const buildArgs: string[] = isTestFile ? ['test', '-c'] : ['build'];
+
+	if (goConfig['installDependenciesWhenBuilding'] === true && !isMod) {
+		buildArgs.push('-i');
+		// Remove the -i flag from user as we add it anyway
+		if (buildFlags.indexOf('-i') > -1) {
+			buildFlags.splice(buildFlags.indexOf('-i'), 1);
+		}
+	}
+	buildArgs.push(...buildFlags);
+	if (goConfig['buildTags'] && buildFlags.indexOf('-tags') === -1) {
+		buildArgs.push('-tags');
+		buildArgs.push(goConfig['buildTags']);
+	}
+
+	if (buildWorkspace && currentWorkspace && !isTestFile) {
+		outputChannel.appendLine(`Starting building the current workspace at ${currentWorkspace}`);
+		return getNonVendorPackages(currentWorkspace, timeout).then(pkgs => {
+			running = true;
+			return runTool(
+				buildArgs.concat(Array.from(pkgs.keys())),
+				currentWorkspace,
+				'error',
+				true,
+				null,
+				buildEnv,
+				true,
+				timeout,
+				tokenSource.token
+			).then(v => {
+				updateRunning();
+				return v;
+			});
+		});
+	}
+
+	outputChannel.appendLine(`Starting building the current package at ${cwd}`);
+
+	// Find the right importPath instead of directly using `.`. Fixes https://github.com/Microsoft/vscode-go/issues/846
+	const currentGoWorkspace = getCurrentGoWorkspaceFromGOPATH(getCurrentGoPath(), cwd);
+	let importPath = '.';
+	if (currentGoWorkspace && !isMod) {
+		importPath = cwd.substr(currentGoWorkspace.length + 1);
+	} else {
+		outputChannel.appendLine(`Not able to determine import path of current package by using cwd: ${cwd} and Go workspace: ${currentGoWorkspace}`);
+	}
+
+	running = true;
+	return runTool(
+		buildArgs.concat('-o', tmpPath, importPath),
+		cwd,
+		'error',
+		true,
+		null,
+		buildEnv,
+		true,
+		timeout,
+		tokenSource.token
+	).then(v => {
+		updateRunning();
+		return v;
+	});
+}
+
+let epoch = 0;
+let tokenSource: vscode.CancellationTokenSource;
+let running = false;