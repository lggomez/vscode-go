/*---------------------------------------------------------
 * Copyright (C) Microsoft Corporation. All rights reserved.
 * Licensed under the MIT License. See License.txt in the project root for license information.
 *--------------------------------------------------------*/

'use strict';

import cp = require('child_process');
<<<<<<< HEAD
import { getImportPath, getCurrentGoPath, getBinPath, getTimeoutConfiguration, killProcess } from './util';
=======
import vscode = require('vscode');
>>>>>>> a4fac11a
import { buildCode } from './goBuild';
import { envPath } from './goPath';
import { outputChannel } from './goStatus';

export function goGetPackage() {
	const editor = vscode.window.activeTextEditor;
	const selection = editor.selection;
	const selectedText = editor.document.lineAt(selection.active.line).text;

	const importPath = getImportPath(selectedText);
	if (importPath === '') {
		vscode.window.showErrorMessage('No import path to get');
		return;
	}

	const goRuntimePath = getBinPath('go');
	if (!goRuntimePath) {
		return vscode.window.showErrorMessage(
			`Failed to run "go get" to get package as the "go" binary cannot be found in either GOROOT(${process.env['GOROOT']}) or PATH(${envPath})`
		);
	}

	const env = Object.assign({}, process.env, { GOPATH: getCurrentGoPath() });

	const p = cp.execFile(goRuntimePath, ['get', '-v', importPath], { env }, (err, stdout, stderr) => {
		clearTimeout(processTimeout);
		// go get -v uses stderr to write output regardless of success or failure
		if (stderr !== '') {
			outputChannel.show();
			outputChannel.clear();
			outputChannel.appendLine(stderr);
			buildCode();
			return;
		}

		// go get -v doesn't write anything when the package already exists
		vscode.window.showInformationMessage(`Package already exists: ${importPath}`);
	});
	const processTimeout = setTimeout(() => {
		killProcess(p);
		vscode.window.showErrorMessage('Timeout executing "go get" to get the package');
	}, getTimeoutConfiguration('onCommand'));
}<|MERGE_RESOLUTION|>--- conflicted
+++ resolved
@@ -6,14 +6,11 @@
 'use strict';
 
 import cp = require('child_process');
-<<<<<<< HEAD
-import { getImportPath, getCurrentGoPath, getBinPath, getTimeoutConfiguration, killProcess } from './util';
-=======
 import vscode = require('vscode');
->>>>>>> a4fac11a
 import { buildCode } from './goBuild';
 import { envPath } from './goPath';
 import { outputChannel } from './goStatus';
+import { getBinPath, getCurrentGoPath, getImportPath, getTimeoutConfiguration, killProcess } from './util';
 
 export function goGetPackage() {
 	const editor = vscode.window.activeTextEditor;
