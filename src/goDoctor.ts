/*---------------------------------------------------------
 * Copyright (C) Microsoft Corporation. All rights reserved.
 * Licensed under the MIT License. See License.txt in the project root for license information.
 *--------------------------------------------------------*/

'use strict';

import vscode = require('vscode');
import cp = require('child_process');
<<<<<<< HEAD
import { getBinPath, getToolsEnvVars, getTimeoutConfiguration, killProcess } from './util';
import { promptForMissingTool } from './goInstallTools';
=======
>>>>>>> 41dbe9cc
import { dirname, isAbsolute } from 'path';
import { promptForMissingTool } from './goInstallTools';
import { getBinPath, getToolsEnvVars } from './util';

/**
 * Extracts function out of current selection and replaces the current selection with a call to the extracted function.
 */
export function extractFunction() {
	extract('extract');
}

/**
 * Extracts expression out of current selection into a var in the local scope and
 * replaces the current selection with the new var.
 */
export function extractVariable() {
	extract('var');
}

type typeOfExtraction = 'var' | 'extract';

async function extract(type: typeOfExtraction): Promise<void> {
	const activeEditor = vscode.window.activeTextEditor;
	if (!activeEditor) {
		vscode.window.showInformationMessage('No editor is active.');
		return;
	}
	if (activeEditor.selections.length !== 1) {
		vscode.window.showInformationMessage(
			`You need to have a single selection for extracting ${type === 'var' ? 'variable' : 'method'}`
		);
		return;
	}

	const newName = await vscode.window.showInputBox({
		placeHolder: `Please enter a name for the extracted ${type === 'var' ? 'variable' : 'method'}.`
	});

	if (!newName) {
		return;
	}

	runGoDoctor(
		newName,
		activeEditor.selection,
		activeEditor.document.fileName,
		type
	);
}

/**
 * @param newName name for the extracted method
 * @param selection the editor selection from which method is to be extracted
 * @param activeEditor the editor that will be used to apply the changes from godoctor
 * @returns errorMessage in case the method fails, null otherwise
 */
function runGoDoctor(
	newName: string,
	selection: vscode.Selection,
	fileName: string,
	type: typeOfExtraction
): Thenable<void> {
	const godoctor = getBinPath('godoctor');

	return new Promise((resolve, reject) => {
		if (!isAbsolute(godoctor)) {
			promptForMissingTool('godoctor');
			return resolve();
		}

		const p = cp.execFile(
			godoctor,
			[
				'-w',
				'-pos',
				`${selection.start.line + 1},${selection.start.character +
				1}:${selection.end.line + 1},${selection.end.character}`,
				'-file',
				fileName,
				type,
				newName
			],
			{
				env: getToolsEnvVars(),
				cwd: dirname(fileName)
			},
			(err, stdout, stderr) => {
				clearTimeout(processTimeout);
				if (err) {
					vscode.window.showErrorMessage(stderr || err.message);
				}
				resolve();
			}
		);

		const processTimeout = setTimeout(() => {
			killProcess(p);
			vscode.window.showErrorMessage('Timeout executing tool - godoctor');
		}, getTimeoutConfiguration('onCommand'));
	});
}<|MERGE_RESOLUTION|>--- conflicted
+++ resolved
@@ -7,14 +7,9 @@
 
 import vscode = require('vscode');
 import cp = require('child_process');
-<<<<<<< HEAD
-import { getBinPath, getToolsEnvVars, getTimeoutConfiguration, killProcess } from './util';
-import { promptForMissingTool } from './goInstallTools';
-=======
->>>>>>> 41dbe9cc
 import { dirname, isAbsolute } from 'path';
 import { promptForMissingTool } from './goInstallTools';
-import { getBinPath, getToolsEnvVars } from './util';
+import { getBinPath, getToolsEnvVars, getTimeoutConfiguration, killProcess } from './util';
 
 /**
  * Extracts function out of current selection and replaces the current selection with a call to the extracted function.
