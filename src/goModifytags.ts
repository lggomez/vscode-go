--- conflicted
+++ resolved
@@ -6,13 +6,8 @@
 'use strict';
 
 import vscode = require('vscode');
-<<<<<<< HEAD
-import { byteOffsetAt, getBinPath, getFileArchive, getToolsEnvVars, getTimeoutConfiguration, killProcess } from './util';
-import cp = require('child_process');
-=======
->>>>>>> 41dbe9cc
+import { byteOffsetAt, getBinPath, getFileArchive, getToolsEnvVars, getTimeoutConfiguration, killProcess, getGoConfig } from './util';
 import { promptForMissingTool } from './goInstallTools';
-import { byteOffsetAt, getBinPath, getGoConfig, getFileArchive, getToolsEnvVars } from './util';
 import cp = require('child_process');
 
 // Interface for the output from gomodifytags
