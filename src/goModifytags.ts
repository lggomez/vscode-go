--- conflicted
+++ resolved
@@ -7,13 +7,16 @@
 
 import cp = require('child_process');
 import vscode = require('vscode');
-import { byteOffsetAt, getBinPath, getFileArchive, getToolsEnvVars, getTimeoutConfiguration, killProcess, getGoConfig } from './util';
 import { promptForMissingTool } from './goInstallTools';
-<<<<<<< HEAD
-import cp = require('child_process');
-=======
-import { byteOffsetAt, getBinPath, getFileArchive, getGoConfig, getToolsEnvVars } from './util';
->>>>>>> a4fac11a
+import {
+	byteOffsetAt,
+	getBinPath,
+	getFileArchive,
+	getGoConfig,
+	getTimeoutConfiguration,
+	getToolsEnvVars,
+	killProcess
+} from './util';
 
 // Interface for the output from gomodifytags
 interface GomodifytagsOutput {
