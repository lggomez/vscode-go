--- conflicted
+++ resolved
@@ -124,25 +124,18 @@
 }
 
 function runGomodifytags(args: string[]) {
-<<<<<<< HEAD
-	let gomodifytags = getBinPath('gomodifytags');
-	let editor = vscode.window.activeTextEditor;
+	const gomodifytags = getBinPath('gomodifytags');
+	const editor = vscode.window.activeTextEditor;
 	const goConfig = vscode.workspace.getConfiguration('go', editor ? editor.document.uri : null);
-	let input = getFileArchive(editor.document);
+	const input = getFileArchive(editor.document);
 
 	// Set up execFile parameters
-	let options: { [key: string]: any } = {
+	const options: { [key: string]: any } = {
 		env: getToolsEnvVars(),
 		timeout: getTimeoutConfiguration(goConfig, 'onCommand')
 	};
 
-	let p = cp.execFile(gomodifytags, args, options, (err, stdout, stderr) => {
-=======
-	const gomodifytags = getBinPath('gomodifytags');
-	const editor = vscode.window.activeTextEditor;
-	const input = getFileArchive(editor.document);
-	const p = cp.execFile(gomodifytags, args, { env: getToolsEnvVars() }, (err, stdout, stderr) => {
->>>>>>> 8ea6e470
+	const p = cp.execFile(gomodifytags, args, options, (err, stdout, stderr) => {
 		if (err && (<any>err).code === 'ENOENT') {
 			promptForMissingTool('gomodifytags');
 			return;
