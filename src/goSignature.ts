/*---------------------------------------------------------------------------------------------
 *  Copyright (c) Microsoft Corporation. All rights reserved.
 *  Licensed under the MIT License. See License.txt in the project root for license information.
 *--------------------------------------------------------------------------------------------*/

'use strict';

import { CancellationToken, ParameterInformation, Position, SignatureHelp, SignatureHelpProvider, SignatureInformation, TextDocument, WorkspaceConfiguration } from 'vscode';
import { definitionLocation } from './goDeclaration';
<<<<<<< HEAD
import { getParametersAndReturnType, isPositionInString, isPositionInComment, getTimeoutConfiguration } from './util';
=======
import { getGoConfig, getParametersAndReturnType, isPositionInComment, isPositionInString } from './util';
>>>>>>> 41dbe9cc

export class GoSignatureHelpProvider implements SignatureHelpProvider {

	constructor(private goConfig?: WorkspaceConfiguration) {
	}

	public async provideSignatureHelp(document: TextDocument, position: Position, token: CancellationToken): Promise<SignatureHelp> {
<<<<<<< HEAD
		let goConfig = this.goConfig || vscode.workspace.getConfiguration('go', document.uri);
		const timeout = getTimeoutConfiguration('onType', this.goConfig);
=======
		let goConfig = this.goConfig || getGoConfig(document.uri);
>>>>>>> 41dbe9cc

		const theCall = this.walkBackwardsToBeginningOfCall(document, position);
		if (theCall == null) {
			return Promise.resolve(null);
		}
		const callerPos = this.previousTokenPosition(document, theCall.openParen);
		// Temporary fix to fall back to godoc if guru is the set docsTool
		if (goConfig['docsTool'] === 'guru') {
			goConfig = Object.assign({}, goConfig, { 'docsTool': 'godoc' });
		}
		try {
			const res = await definitionLocation(document, callerPos, goConfig, true, timeout, token);
			if (!res) {
				// The definition was not found
				return null;
			}
			if (res.line === callerPos.line) {
				// This must be a function definition
				return null;
			}
			let declarationText: string = (res.declarationlines || []).join(' ').trim();
			if (!declarationText) {
				return null;
			}
			const result = new SignatureHelp();
			let sig: string;
			let si: SignatureInformation;
			if (res.toolUsed === 'godef') {
				// declaration is of the form "Add func(a int, b int) int"
				const nameEnd = declarationText.indexOf(' ');
				const sigStart = nameEnd + 5; // ' func'
				const funcName = declarationText.substring(0, nameEnd);
				sig = declarationText.substring(sigStart);
				si = new SignatureInformation(funcName + sig, res.doc);
			}
			else if (res.toolUsed === 'gogetdoc') {
				// declaration is of the form "func Add(a int, b int) int"
				declarationText = declarationText.substring(5);
				const funcNameStart = declarationText.indexOf(res.name + '('); // Find 'functionname(' to remove anything before it
				if (funcNameStart > 0) {
					declarationText = declarationText.substring(funcNameStart);
				}
				si = new SignatureInformation(declarationText, res.doc);
				sig = declarationText.substring(res.name.length);
			}
			si.parameters = getParametersAndReturnType(sig).params.map(paramText => new ParameterInformation(paramText));
			result.signatures = [si];
			result.activeSignature = 0;
			result.activeParameter = Math.min(theCall.commas.length, si.parameters.length - 1);
			return result;
		} catch (e) {
			return null;
		}
	}

	private previousTokenPosition(document: TextDocument, position: Position): Position {
		while (position.character > 0) {
			const word = document.getWordRangeAtPosition(position);
			if (word) {
				return word.start;
			}
			position = position.translate(0, -1);
		}
		return null;
	}

	/**
	 * Goes through the function params' lines and gets the number of commas and the start position of the call.
	 */
	private walkBackwardsToBeginningOfCall(document: TextDocument, position: Position): { openParen: Position, commas: Position[] } | null {
		let parenBalance = 0;
		let maxLookupLines = 30;
		const commas = [];

		for (let lineNr = position.line; lineNr >= 0 && maxLookupLines >= 0; lineNr-- , maxLookupLines--) {

			const line = document.lineAt(lineNr);

			// Stop processing if we're inside a comment
			if (isPositionInComment(document, position)) {
				return null;
			}

			// if its current line, get the text until the position given, otherwise get the full line.
			const [currentLine, characterPosition] = lineNr === position.line
				? [line.text.substring(0, position.character), position.character]
				: [line.text, line.text.length - 1];

			for (let char = characterPosition; char >= 0; char--) {
				switch (currentLine[char]) {
					case '(':
						parenBalance--;
						if (parenBalance < 0) {
							return {
								openParen: new Position(lineNr, char),
								commas
							};
						}
						break;
					case ')':
						parenBalance++;
						break;
					case ',':
						const commaPos = new Position(lineNr, char);
						if ((parenBalance === 0) && !isPositionInString(document, commaPos)) {
							commas.push(commaPos);
						}
						break;
				}
			}
		}
		return null;
	}
}<|MERGE_RESOLUTION|>--- conflicted
+++ resolved
@@ -7,11 +7,7 @@
 
 import { CancellationToken, ParameterInformation, Position, SignatureHelp, SignatureHelpProvider, SignatureInformation, TextDocument, WorkspaceConfiguration } from 'vscode';
 import { definitionLocation } from './goDeclaration';
-<<<<<<< HEAD
-import { getParametersAndReturnType, isPositionInString, isPositionInComment, getTimeoutConfiguration } from './util';
-=======
-import { getGoConfig, getParametersAndReturnType, isPositionInComment, isPositionInString } from './util';
->>>>>>> 41dbe9cc
+import { getParametersAndReturnType, isPositionInString, isPositionInComment, getTimeoutConfiguration, getGoConfig } from './util';
 
 export class GoSignatureHelpProvider implements SignatureHelpProvider {
 
@@ -19,12 +15,8 @@
 	}
 
 	public async provideSignatureHelp(document: TextDocument, position: Position, token: CancellationToken): Promise<SignatureHelp> {
-<<<<<<< HEAD
-		let goConfig = this.goConfig || vscode.workspace.getConfiguration('go', document.uri);
+		let goConfig = this.goConfig || getGoConfig(document.uri);
 		const timeout = getTimeoutConfiguration('onType', this.goConfig);
-=======
-		let goConfig = this.goConfig || getGoConfig(document.uri);
->>>>>>> 41dbe9cc
 
 		const theCall = this.walkBackwardsToBeginningOfCall(document, position);
 		if (theCall == null) {
