--- conflicted
+++ resolved
@@ -3,29 +3,17 @@
  * Licensed under the MIT License. See License.txt in the project root for license information.
  *--------------------------------------------------------*/
 
-<<<<<<< HEAD
 'use strict';
 
-import path = require('path');
-import cp = require('child_process');
-import vscode = require('vscode');
-import { getBinPath, getGoVersion, getToolsEnvVars, sendTelemetryEvent, getModuleCache, killProcess, getTimeoutConfiguration } from './util';
-import { getFromGlobalState, updateGlobalState } from './stateUtils';
-import { installTools } from './goInstallTools';
-import { fixDriveCasingInWindows, envPath } from './goPath';
-import { getTool } from './goTools';
-=======
 import { installTools } from './goInstallTools';
 import { envPath, fixDriveCasingInWindows } from './goPath';
 import { getTool } from './goTools';
 import { getFromGlobalState, updateGlobalState } from './stateUtils';
-import { getBinPath, getGoConfig, getGoVersion, getModuleCache, getToolsEnvVars, sendTelemetryEvent } from './util';
 import path = require('path');
 import cp = require('child_process');
 import vscode = require('vscode');
-
+import { getBinPath, getGoVersion, getToolsEnvVars, sendTelemetryEvent, getModuleCache, killProcess, getTimeoutConfiguration, getGoConfig } from './util';
 export let GO111MODULE: string;
->>>>>>> 41dbe9cc
 
 async function runGoModEnv(folderPath: string): Promise<string> {
 	const goExecutable = getBinPath('go');
