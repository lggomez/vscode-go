/*---------------------------------------------------------
 * Copyright (C) Microsoft Corporation. All rights reserved.
 * Licensed under the MIT License. See License.txt in the project root for license information.
 *--------------------------------------------------------*/

<<<<<<< HEAD
'use strict';

=======
import { getBinPath, getGoVersion, getToolsEnvVars, sendTelemetryEvent, getModuleCache } from './util';
>>>>>>> eb89f029
import path = require('path');
import cp = require('child_process');
import vscode = require('vscode');
import { getBinPath, getGoVersion, getToolsEnvVars, sendTelemetryEvent, getModuleCache, killProcess, getTimeoutConfiguration } from './util';
import { getFromGlobalState, updateGlobalState } from './stateUtils';
import { installTools } from './goInstallTools';
import { fixDriveCasingInWindows, envPath } from './goPath';
import { getTool } from './goTools';

async function runGoModEnv(folderPath: string): Promise<string> {
	const goExecutable = getBinPath('go');
	if (!goExecutable) {
		console.warn(`Failed to run "go env GOMOD" to find mod file as the "go" binary cannot be found in either GOROOT(${process.env['GOROOT']}) or PATH(${envPath})`);
		return;
	}
	return new Promise(resolve => {
		cp.execFile(goExecutable, ['env', 'GOMOD'], { cwd: folderPath, env: getToolsEnvVars() }, (err, stdout) => {
			if (err) {
				console.warn(`Error when running go env GOMOD: ${err}`);
				return resolve();
			}
			const [goMod] = stdout.split('\n');
			resolve(goMod);
		});
	});
}

export function isModSupported(fileuri: vscode.Uri): Promise<boolean> {
	return getModFolderPath(fileuri).then(modPath => !!modPath);
}

const packageModCache = new Map<string, string>();
export async function getModFolderPath(fileuri: vscode.Uri): Promise<string> {
	const pkgPath = path.dirname(fileuri.fsPath);
	if (packageModCache.has(pkgPath)) {
		return packageModCache.get(pkgPath);
	}

	// We never would be using the path under module cache for anything
	// So, dont bother finding where exactly is the go.mod file
	const moduleCache = getModuleCache();
	if (fixDriveCasingInWindows(fileuri.fsPath).startsWith(moduleCache)) {
		return moduleCache;
	}
	const goVersion = await getGoVersion();
	if (goVersion && (goVersion.major !== 1 || goVersion.minor < 11)) {
		return;
	}

	let goModEnvResult = await runGoModEnv(pkgPath);
	if (goModEnvResult) {
		logModuleUsage();
		goModEnvResult = path.dirname(goModEnvResult);
		const goConfig = vscode.workspace.getConfiguration('go', fileuri);
		let promptFormatTool = goConfig['formatTool'] === 'goreturns';

		if (goConfig['inferGopath'] === true) {
			goConfig.update('inferGopath', false, vscode.ConfigurationTarget.WorkspaceFolder);
			vscode.window.showInformationMessage('The "inferGopath" setting is disabled for this workspace because Go modules are being used.');
		}
		if (goConfig['useLanguageServer'] === false) {
			const promptMsg = 'For better performance using Go modules, you can try the experimental Go language server, gopls.';
			const choseToUpdateLS = await promptToUpdateToolForModules('gopls', promptMsg, goConfig);
			promptFormatTool = promptFormatTool && !choseToUpdateLS;
		} else if (promptFormatTool) {
			const languageServerExperimentalFeatures: any = goConfig.get('languageServerExperimentalFeatures');
			promptFormatTool = languageServerExperimentalFeatures['format'] === false;
		}

		if (promptFormatTool) {
			const promptMsgForFormatTool = '`goreturns` doesnt support auto-importing missing imports when using Go modules yet. Please update the "formatTool" setting to `goimports`.';
			await promptToUpdateToolForModules('switchFormatToolToGoimports', promptMsgForFormatTool, goConfig);
		}
	}
	packageModCache.set(pkgPath, goModEnvResult);
	return goModEnvResult;
}

let moduleUsageLogged = false;
function logModuleUsage() {
	if (moduleUsageLogged) {
		return;
	}
	moduleUsageLogged = true;
	/* __GDPR__
		"modules" : {}
	*/
	sendTelemetryEvent('modules');
}

const promptedToolsForCurrentSession = new Set<string>();
export async function promptToUpdateToolForModules(tool: string, promptMsg: string, goConfig?: vscode.WorkspaceConfiguration): Promise<boolean> {
	if (promptedToolsForCurrentSession.has(tool)) {
		return false;
	}
	const promptedToolsForModules = getFromGlobalState('promptedToolsForModules', {});
	if (promptedToolsForModules[tool]) {
		return false;
	}
	const goVersion = await getGoVersion();
	const selected = await vscode.window.showInformationMessage(
		promptMsg,
		'Update',
		'Later',
		`Don't show again`);
	let choseToUpdate = false;
	switch (selected) {
		case 'Update':
			choseToUpdate = true;
			if (!goConfig) {
				goConfig = vscode.workspace.getConfiguration('go');
			}
			if (tool === 'switchFormatToolToGoimports') {
				goConfig.update('formatTool', 'goimports', vscode.ConfigurationTarget.Global);
			} else {
			installTools([getTool(tool)], goVersion)
				.then(() => {
					if (tool === 'gopls') {
						if (goConfig.get('useLanguageServer') === false) {
							goConfig.update('useLanguageServer', true, vscode.ConfigurationTarget.Global);
						}
						if (goConfig.inspect('useLanguageServer').workspaceFolderValue === false) {
							goConfig.update('useLanguageServer', true, vscode.ConfigurationTarget.WorkspaceFolder);
						}
						vscode.window.showInformationMessage('Reload VS Code window to enable the use of Go language server');
					}
				});
			}
			promptedToolsForModules[tool] = true;
			updateGlobalState('promptedToolsForModules', promptedToolsForModules);
			break;
		case `Don't show again`:
			promptedToolsForModules[tool] = true;
			updateGlobalState('promptedToolsForModules', promptedToolsForModules);
			break;
		case 'Later':
		default:
			promptedToolsForCurrentSession.add(tool);
			break;
	}
	return choseToUpdate;
}

const folderToPackageMapping: { [key: string]: string } = {};
export async function getCurrentPackage(cwd: string): Promise<string> {
	if (folderToPackageMapping[cwd]) {
		return folderToPackageMapping[cwd];
	}

	const moduleCache = getModuleCache();
	if (cwd.startsWith(moduleCache)) {
		let importPath = cwd.substr(moduleCache.length + 1);
		const matches = /@v\d+(\.\d+)?(\.\d+)?/.exec(importPath);
		if (matches) {
			importPath = importPath.substr(0, matches.index);
		}

		folderToPackageMapping[cwd] = importPath;
		return importPath;
	}

	const goRuntimePath = getBinPath('go');
	if (!goRuntimePath) {
		console.warn(`Failed to run "go list" to find current package as the "go" binary cannot be found in either GOROOT(${process.env['GOROOT']}) or PATH(${envPath})`);
		return;
	}
	return new Promise<string>((resolve, reject) => {
		const p = cp.spawn(goRuntimePath, ['list'], { cwd, env: getToolsEnvVars() });
		const chunks: any[] = [];
		const waitTimer = setTimeout(() => {
			killProcess(p);
			reject(new Error('Timeout executing tool - go list'));
		}, getTimeoutConfiguration('onCommand'));

		p.stdout.on('data', (stdout) => {
			chunks.push(stdout);
			clearTimeout(waitTimer);
		});

		p.on('close', () => {
			clearTimeout(waitTimer);
			// Ignore lines that are empty or those that have logs about updating the module cache
			const pkgs = chunks.join('').toString().split('\n').filter(line => line && line.indexOf(' ') === -1);
			if (pkgs.length !== 1) {
				resolve();
				return;
			}
			folderToPackageMapping[cwd] = pkgs[0];
			resolve(pkgs[0]);
		});
	});
}<|MERGE_RESOLUTION|>--- conflicted
+++ resolved
@@ -3,12 +3,8 @@
  * Licensed under the MIT License. See License.txt in the project root for license information.
  *--------------------------------------------------------*/
 
-<<<<<<< HEAD
 'use strict';
 
-=======
-import { getBinPath, getGoVersion, getToolsEnvVars, sendTelemetryEvent, getModuleCache } from './util';
->>>>>>> eb89f029
 import path = require('path');
 import cp = require('child_process');
 import vscode = require('vscode');
