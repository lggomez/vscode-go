--- conflicted
+++ resolved
@@ -679,12 +679,8 @@
 	}
 	cwd = fixDriveCasingInWindows(cwd);
 	return new Promise((resolve, reject) => {
-<<<<<<< HEAD
-		p = cp.execFile(cmd, args, { env: env, cwd: cwd }, (err, stdout, stderr) => {
+		p = cp.execFile(cmd, args, { env, cwd }, (err, stdout, stderr) => {
 			clearTimeout(processTimeout);
-=======
-		p = cp.execFile(cmd, args, { env, cwd }, (err, stdout, stderr) => {
->>>>>>> 74ba78a7
 			try {
 				if (err && (<any>err).code === 'ENOENT') {
 					// Since the tool is run on save which can be frequent
