--- conflicted
+++ resolved
@@ -9,8 +9,8 @@
 import path = require('path');
 import vscode = require('vscode');
 import { getAllPackages } from './goPackages';
-import { getImportPath, getCurrentGoPath, getBinPath, getTimeoutConfiguration, killProcess } from './util';
 import { envPath } from './goPath';
+import { getBinPath, getCurrentGoPath, getImportPath, getTimeoutConfiguration, killProcess } from './util';
 
 export function browsePackages() {
 	let workDir = '';
@@ -56,40 +56,15 @@
 		options['cwd'] = workDir;
 	}
 
-<<<<<<< HEAD
-	const p = cp.execFile(goRuntimePath, ['list', '-f', '{{.Dir}}:{{.GoFiles}}:{{.TestGoFiles}}:{{.XTestGoFiles}}', pkg], options, (err, stdout, stderr) => {
-		clearTimeout(processTimeout);
-		if (!stdout || stdout.indexOf(':') === -1) {
-			if (showAllPkgsIfPkgNotFound) {
-				return showPackageList(workDir);
-			}
-
-			return;
-		}
-
-		const matches = stdout && stdout.match(/(.*):\[(.*)\]:\[(.*)\]:\[(.*)\]/);
-		if (matches) {
-			const dir = matches[1];
-			let files = matches[2] ? matches[2].split(' ') : [];
-			const testfiles = matches[3] ? matches[3].split(' ') : [];
-			const xtestfiles = matches[4] ? matches[4].split(' ') : [];
-			files = files.concat(testfiles);
-			files = files.concat(xtestfiles);
-			vscode.window.showQuickPick(files, { placeHolder: `Below are Go files from ${pkg}` }).then(file => {
-				// if user abandoned list, file will be null and path.join will error out.
-				// therefore return.
-				if (!file) {
-					return;
-=======
-	cp.execFile(
+	const p = cp.execFile(
 		goRuntimePath,
 		['list', '-f', '{{.Dir}}:{{.GoFiles}}:{{.TestGoFiles}}:{{.XTestGoFiles}}', pkg],
 		options,
 		(err, stdout, stderr) => {
+			clearTimeout(processTimeout);
 			if (!stdout || stdout.indexOf(':') === -1) {
 				if (showAllPkgsIfPkgNotFound) {
 					return showPackageList(workDir);
->>>>>>> a4fac11a
 				}
 
 				return;
@@ -115,16 +90,12 @@
 					});
 				});
 			}
-		}
-<<<<<<< HEAD
-	});
+		});
+
 	const processTimeout = setTimeout(() => {
-		killProcess(p);
-		vscode.window.showErrorMessage('Timeout executing "go list" to fetch packages.');
-	}, getTimeoutConfiguration('onCommand'));
-=======
-	);
->>>>>>> a4fac11a
+			killProcess(p);
+			vscode.window.showErrorMessage('Timeout executing "go list" to fetch packages.');
+		}, getTimeoutConfiguration('onCommand'));
 }
 
 function showPackageList(workDir: string) {
