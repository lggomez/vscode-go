/*---------------------------------------------------------
 * Copyright (C) Microsoft Corporation. All rights reserved.
 * Licensed under the MIT License. See License.txt in the project root for license information.
 *--------------------------------------------------------*/

'use strict';

import vscode = require('vscode');
import cp = require('child_process');
import path = require('path');
import { getAllPackages } from './goPackages';
<<<<<<< HEAD
import { getImportPath, getCurrentGoPath, getBinPath, getTimeoutConfiguration, killProcess } from './util';
=======
>>>>>>> 41dbe9cc
import { envPath } from './goPath';
import { getBinPath, getCurrentGoPath, getImportPath } from './util';

export function browsePackages() {
	let workDir = '';
	let currentUri: vscode.Uri = null;
	let selectedText = '';
	const editor = vscode.window.activeTextEditor;
	if (editor) {
		currentUri = vscode.window.activeTextEditor.document.uri;
		workDir = path.dirname(currentUri.fsPath);
		const selection = editor.selection;
		if (!selection.isEmpty) {
			// get selected text
			selectedText = editor.document.getText(selection);
		} else {
			// if selection is empty, then get the whole line the cursor is currently on.
			selectedText = editor.document.lineAt(selection.active.line).text;
		}
		selectedText = getImportPath(selectedText) || selectedText.trim();
	} else if (vscode.workspace.workspaceFolders && vscode.workspace.workspaceFolders.length === 1) {
		currentUri = vscode.workspace.workspaceFolders[0].uri;
		workDir = currentUri.fsPath;
	}

	showPackageFiles(selectedText, true, workDir);

}

function showPackageFiles(pkg: string, showAllPkgsIfPkgNotFound: boolean, workDir: string) {
	const goRuntimePath = getBinPath('go');
	if (!goRuntimePath) {
		return vscode.window.showErrorMessage(`Failed to run "go list" to fetch packages as the "go" binary cannot be found in either GOROOT(${process.env['GOROOT']}) or PATH(${envPath})`);
	}

	if (!pkg && showAllPkgsIfPkgNotFound) {
		return showPackageList(workDir);
	}

	const options: { [key: string]: any } = {
		env: Object.assign({}, process.env, { GOPATH: getCurrentGoPath() })
	};

	if (workDir) {
		options['cwd'] = workDir;
	}

	const p = cp.execFile(goRuntimePath, ['list', '-f', '{{.Dir}}:{{.GoFiles}}:{{.TestGoFiles}}:{{.XTestGoFiles}}', pkg], options, (err, stdout, stderr) => {
		clearTimeout(processTimeout);
		if (!stdout || stdout.indexOf(':') === -1) {
			if (showAllPkgsIfPkgNotFound) {
				return showPackageList(workDir);
			}

			return;
		}

		const matches = stdout && stdout.match(/(.*):\[(.*)\]:\[(.*)\]:\[(.*)\]/);
		if (matches) {
			const dir = matches[1];
			let files = matches[2] ? matches[2].split(' ') : [];
			const testfiles = matches[3] ? matches[3].split(' ') : [];
			const xtestfiles = matches[4] ? matches[4].split(' ') : [];
			files = files.concat(testfiles);
			files = files.concat(xtestfiles);
			vscode.window.showQuickPick(files, { placeHolder: `Below are Go files from ${pkg}` }).then(file => {
				// if user abandoned list, file will be null and path.join will error out.
				// therefore return.
				if (!file) {
					return;
				}

				vscode.workspace.openTextDocument(path.join(dir, file)).then(document => {
					vscode.window.showTextDocument(document);
				});
			});
		}
	});
	const processTimeout = setTimeout(() => {
		killProcess(p);
		vscode.window.showErrorMessage('Timeout executing "go list" to fetch packages.');
	}, getTimeoutConfiguration('onCommand'));
}

function showPackageList(workDir: string) {
	return getAllPackages(workDir).then(pkgMap => {
		const pkgs: string[] = Array.from(pkgMap.keys());
		if (pkgs.length === 0) {
			return vscode.window.showErrorMessage('Could not find packages. Ensure `gopkgs -format {{.Name}};{{.ImportPath}}` runs successfully.');
		}

		vscode
			.window
			.showQuickPick(pkgs.sort(), { placeHolder: 'Select a package to browse' })
			.then(pkgFromDropdown => {
				if (!pkgFromDropdown) {
					return;
				}
				showPackageFiles(pkgFromDropdown, false, workDir);
			});
	});
}<|MERGE_RESOLUTION|>--- conflicted
+++ resolved
@@ -9,12 +9,8 @@
 import cp = require('child_process');
 import path = require('path');
 import { getAllPackages } from './goPackages';
-<<<<<<< HEAD
 import { getImportPath, getCurrentGoPath, getBinPath, getTimeoutConfiguration, killProcess } from './util';
-=======
->>>>>>> 41dbe9cc
 import { envPath } from './goPath';
-import { getBinPath, getCurrentGoPath, getImportPath } from './util';
 
 export function browsePackages() {
 	let workDir = '';
