/*---------------------------------------------------------
 * Copyright (C) Microsoft Corporation. All rights reserved.
 *--------------------------------------------------------*/

'use strict';

import vscode = require('vscode');
import cp = require('child_process');
import { getBinPath, getToolsEnvVars, killProcess, getTimeoutConfiguration } from './util';
import { promptForMissingTool, promptForUpdatingTool } from './goInstallTools';

// Keep in sync with github.com/acroca/go-symbols'
interface GoSymbolDeclaration {
	name: string;
	kind: string;
	package: string;
	path: string;
	line: number;
	character: number;
}

export class GoWorkspaceSymbolProvider implements vscode.WorkspaceSymbolProvider {

	private goKindToCodeKind: { [key: string]: vscode.SymbolKind } = {
		'package': vscode.SymbolKind.Package,
		'import': vscode.SymbolKind.Namespace,
		'var': vscode.SymbolKind.Variable,
		'type': vscode.SymbolKind.Interface,
		'func': vscode.SymbolKind.Function,
		'const': vscode.SymbolKind.Constant,
	};

	public provideWorkspaceSymbols(query: string, token: vscode.CancellationToken): Thenable<vscode.SymbolInformation[]> {
		const convertToCodeSymbols = (decls: GoSymbolDeclaration[], symbols: vscode.SymbolInformation[]): void => {
			decls.forEach(decl => {
				let kind: vscode.SymbolKind;
				if (decl.kind !== '') {
					kind = this.goKindToCodeKind[decl.kind];
				}
				const pos = new vscode.Position(decl.line, decl.character);
				const symbolInfo = new vscode.SymbolInformation(
					decl.name,
					kind,
					new vscode.Range(pos, pos),
					vscode.Uri.file(decl.path),
					'');
				symbols.push(symbolInfo);
			});
		};
		let root = vscode.workspace.rootPath;
		if (vscode.window.activeTextEditor && vscode.workspace.getWorkspaceFolder(vscode.window.activeTextEditor.document.uri)) {
			root = vscode.workspace.getWorkspaceFolder(vscode.window.activeTextEditor.document.uri).uri.fsPath;
		}

		const goConfig = vscode.workspace.getConfiguration('go', vscode.window.activeTextEditor ? vscode.window.activeTextEditor.document.uri : null);

		if (!root && !goConfig.gotoSymbol.includeGoroot) {
			vscode.window.showInformationMessage('No workspace is open to find symbols.');
			return;
		}

		return getWorkspaceSymbols(root, query, token, goConfig).then(results => {
			const symbols: vscode.SymbolInformation[] = [];
			convertToCodeSymbols(results, symbols);
			return symbols;
		});
	}
}

export function getWorkspaceSymbols(workspacePath: string, query: string, token: vscode.CancellationToken, goConfig?: vscode.WorkspaceConfiguration, ignoreFolderFeatureOn: boolean = true): Thenable<GoSymbolDeclaration[]> {
	if (!goConfig) {
		goConfig = vscode.workspace.getConfiguration('go', vscode.window.activeTextEditor ? vscode.window.activeTextEditor.document.uri : null);
	}
	const gotoSymbolConfig = goConfig['gotoSymbol'];
	const calls: Promise<GoSymbolDeclaration[]>[] = [];

	const ignoreFolders: string[] = gotoSymbolConfig ? gotoSymbolConfig['ignoreFolders'] : [];
	const baseArgs = (ignoreFolderFeatureOn && ignoreFolders && ignoreFolders.length > 0) ? ['-ignore', ignoreFolders.join(',')] : [];

	calls.push(callGoSymbols([...baseArgs, workspacePath, query], token));

	if (gotoSymbolConfig.includeGoroot) {
		const gorootCall = getGoroot()
			.then(goRoot => callGoSymbols([...baseArgs, goRoot, query], token));
		calls.push(gorootCall);
	}

	return Promise.all(calls)
		.then(([...results]) => <GoSymbolDeclaration[]>[].concat(...results))
		.catch((err: Error) => {
			if (err && (<any>err).code === 'ENOENT') {
				promptForMissingTool('go-symbols');
			}
			if (err.message.startsWith('flag provided but not defined: -ignore')) {
				promptForUpdatingTool('go-symbols');
				return getWorkspaceSymbols(workspacePath, query, token, goConfig, false);
			}
		});
}

function callGoSymbols(args: string[], token: vscode.CancellationToken): Promise<GoSymbolDeclaration[]> {
<<<<<<< HEAD
	const goConfig = vscode.workspace.getConfiguration('go', vscode.window.activeTextEditor ? vscode.window.activeTextEditor.document.uri : null);
	let gosyms = getBinPath('go-symbols');
	let env = getToolsEnvVars();
=======
	const gosyms = getBinPath('go-symbols');
	const env = getToolsEnvVars();
>>>>>>> 8ea6e470
	let p: cp.ChildProcess;

	if (token) {
		token.onCancellationRequested(() => killProcess(p));
	}

	// Set up execFile parameters
	let options: { [key: string]: any } = {
		env: getToolsEnvVars(),
		timeout: getTimeoutConfiguration(goConfig, 'onType'),
		maxBuffer: 1024 * 1024
	};

	return new Promise((resolve, reject) => {
		p = cp.execFile(gosyms, args, options, (err, stdout, stderr) => {
			if (err && stderr && stderr.startsWith('flag provided but not defined: -ignore')) {
				return reject(new Error(stderr));
			} else if (err) {
				return reject(err);
			}
			const result = stdout.toString();
			const decls = <GoSymbolDeclaration[]>JSON.parse(result);
			return resolve(decls);
		});
	});
}

function getGoroot(): Promise<string> {
	const goExecutable = getBinPath('go');
	if (!goExecutable) {
		return Promise.reject(new Error('Cannot find "go" binary. Update PATH or GOROOT appropriately'));
	}

	// Set up execFile parameters
	const goConfig = vscode.workspace.getConfiguration('go', vscode.window.activeTextEditor ? vscode.window.activeTextEditor.document.uri : null);
	let options: { [key: string]: any } = {
		timeout: getTimeoutConfiguration(goConfig, 'onType')
	};

	return new Promise((resolve, reject) => {
		cp.execFile(goExecutable, ['env', 'GOROOT'], options, (err, stdout) => {
			if (err) {
				reject(err);
				return;
			}
			const [goRoot] = stdout.split('\n');
			resolve(goRoot.trim());
		});
	});
}<|MERGE_RESOLUTION|>--- conflicted
+++ resolved
@@ -99,14 +99,9 @@
 }
 
 function callGoSymbols(args: string[], token: vscode.CancellationToken): Promise<GoSymbolDeclaration[]> {
-<<<<<<< HEAD
+	const gosyms = getBinPath('go-symbols');
 	const goConfig = vscode.workspace.getConfiguration('go', vscode.window.activeTextEditor ? vscode.window.activeTextEditor.document.uri : null);
-	let gosyms = getBinPath('go-symbols');
-	let env = getToolsEnvVars();
-=======
-	const gosyms = getBinPath('go-symbols');
 	const env = getToolsEnvVars();
->>>>>>> 8ea6e470
 	let p: cp.ChildProcess;
 
 	if (token) {
