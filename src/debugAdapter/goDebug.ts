/*---------------------------------------------------------
 * Copyright (C) Microsoft Corporation. All rights reserved.
 * Licensed under the MIT License. See License.txt in the project root for license information.
 *--------------------------------------------------------*/

import * as path from 'path';
import * as os from 'os';
import * as fs from 'fs';
import * as util from 'util';
import { DebugProtocol } from 'vscode-debugprotocol';
import { DebugSession, InitializedEvent, TerminatedEvent, ThreadEvent, StoppedEvent, OutputEvent, Thread, StackFrame, Scope, Source, Handles, LoggingDebugSession, Logger, logger } from 'vscode-debugadapter';
import { existsSync, lstatSync } from 'fs';
import { basename, dirname, extname } from 'path';
import { spawn, ChildProcess, execSync, spawnSync, execFile } from 'child_process';
import { Client, RPCConnection } from 'json-rpc2';
import { parseEnvFile, getBinPathWithPreferredGopath, getInferredGopath, getCurrentGoWorkspaceFromGOPATH, envPath, fixDriveCasingInWindows } from '../goPath';

const fsAccess = util.promisify(fs.access);
const fsUnlink = util.promisify(fs.unlink);

// This enum should stay in sync with https://golang.org/pkg/reflect/#Kind

enum GoReflectKind {
	Invalid = 0,
	Bool,
	Int,
	Int8,
	Int16,
	Int32,
	Int64,
	Uint,
	Uint8,
	Uint16,
	Uint32,
	Uint64,
	Uintptr,
	Float32,
	Float64,
	Complex64,
	Complex128,
	Array,
	Chan,
	Func,
	Interface,
	Map,
	Ptr,
	Slice,
	String,
	Struct,
	UnsafePointer
}

// These types should stay in sync with:
// https://github.com/derekparker/delve/blob/master/service/api/types.go

interface CommandOut {
	State: DebuggerState;
}

interface DebuggerState {
	exited: boolean;
	exitStatus: number;
	breakPoint: DebugBreakpoint;
	breakPointInfo: {};
	currentThread: DebugThread;
	currentGoroutine: DebugGoroutine;
}

interface ClearBreakpointOut {
	breakpoint: DebugBreakpoint;
}

interface CreateBreakpointOut {
	breakpoint: DebugBreakpoint;
}

interface GetVersionOut {
	DelveVersion: string;
	APIVersion: number;
}

interface DebugBreakpoint {
	addr: number;
	continue: boolean;
	file: string;
	functionName?: string;
	goroutine: boolean;
	id: number;
	name: string;
	line: number;
	stacktrace: number;
	variables?: DebugVariable[];
	loadArgs?: LoadConfig;
	loadLocals?: LoadConfig;
	cond?: string;
}

interface LoadConfig {
	// FollowPointers requests pointers to be automatically dereferenced.
	followPointers: boolean;
	// MaxVariableRecurse is how far to recurse when evaluating nested types.
	maxVariableRecurse: number;
	// MaxStringLen is the maximum number of bytes read from a string
	maxStringLen: number;
	// MaxArrayValues is the maximum number of elements read from an array, a slice or a map.
	maxArrayValues: number;
	// MaxStructFields is the maximum number of fields read from a struct, -1 will read all fields.
	maxStructFields: number;
}

interface DebugThread {
	file: string;
	id: number;
	line: number;
	pc: number;
	function?: DebugFunction;
}

interface StacktraceOut {
	Locations: DebugLocation[];
}

interface DebugLocation {
	pc: number;
	file: string;
	line: number;
	function: DebugFunction;
}

interface DebugFunction {
	name: string;
	value: number;
	type: number;
	goType: number;
	args: DebugVariable[];
	locals: DebugVariable[];
}

interface ListVarsOut {
	Variables: DebugVariable[];
}

interface ListFunctionArgsOut {
	Args: DebugVariable[];
}

interface EvalOut {
	Variable: DebugVariable;
}

enum GoVariableFlags {
	VariableEscaped = 1,
	VariableShadowed = 2,
	VariableConstant = 4,
	VariableArgument = 8,
	VariableReturnArgument = 16
}

interface DebugVariable {
	name: string;
	addr: number;
	type: string;
	realType: string;
	kind: GoReflectKind;
	flags: GoVariableFlags;
	onlyAddr: boolean;
	DeclLine: number;
	value: string;
	len: number;
	cap: number;
	children: DebugVariable[];
	unreadable: string;
	fullyQualifiedName: string;
}

interface ListGoroutinesOut {
	Goroutines: DebugGoroutine[];
}

interface DebugGoroutine {
	id: number;
	currentLoc: DebugLocation;
	userCurrentLoc: DebugLocation;
	goStatementLoc: DebugLocation;
}

interface DebuggerCommand {
	name: string;
	threadID?: number;
	goroutineID?: number;
}

interface RestartOut {
	DiscardedBreakpoints: DiscardedBreakpoint[];
}

interface DiscardedBreakpoint {
	breakpoint: DebugBreakpoint;
	reason: string;
}

// This interface should always match the schema found in `package.json`.
interface LaunchRequestArguments extends DebugProtocol.LaunchRequestArguments {
	[key: string]: any;
	program: string;
	stopOnEntry?: boolean;
	args?: string[];
	showLog?: boolean;
	logOutput?: string;
	cwd?: string;
	env?: { [key: string]: string; };
	mode?: string;
	remotePath?: string;
	port?: number;
	host?: string;
	buildFlags?: string;
	init?: string;
	trace?: 'verbose' | 'log' | 'error';
	/** Optional path to .env file. */
	envFile?: string;
	backend?: string;
	output?: string;
	/** Delve LoadConfig parameters **/
	dlvLoadConfig?: LoadConfig;
	dlvToolPath: string;
	/** Delve Version */
	apiVersion: number;
	/** Delve maximum stack trace depth */
	stackTraceDepth: number;

	showGlobalVariables?: boolean;
	currentFile: string;
}

process.on('uncaughtException', (err: any) => {
	const errMessage = err && (err.stack || err.message);
	logger.error(`Unhandled error in debug adapter: ${errMessage}`);
	throw err;
});

function logArgsToString(args: any[]): string {
	return args.map(arg => {
		return typeof arg === 'string' ?
			arg :
			JSON.stringify(arg);
	}).join(' ');
}

function log(...args: any[]) {
	logger.warn(logArgsToString(args));
}

function logError(...args: any[]) {
	logger.error(logArgsToString(args));
}

function normalizePath(filePath: string) {
	if (process.platform === 'win32') {
		filePath = path.normalize(filePath);
		return fixDriveCasingInWindows(filePath);
	}
	return filePath;
}

class Delve {
	program: string;
	remotePath: string;
	localDebugeePath: string | undefined;
	debugProcess: ChildProcess;
	loadConfig: LoadConfig;
	connection: Promise<RPCConnection>;
	onstdout: (str: string) => void;
	onstderr: (str: string) => void;
	onclose: (code: number) => void;
	noDebug: boolean;
	isApiV1: boolean;
	dlvEnv: any;
	stackTraceDepth: number;

	constructor(remotePath: string, port: number, host: string, program: string, launchArgs: LaunchRequestArguments) {
		this.program = normalizePath(program);
		this.remotePath = remotePath;
		this.isApiV1 = false;
		if (typeof launchArgs.apiVersion === 'number') {
			this.isApiV1 = launchArgs.apiVersion === 1;
		} else if (typeof launchArgs['useApiV1'] === 'boolean') {
			this.isApiV1 = launchArgs['useApiV1'];
		}
		this.stackTraceDepth = typeof launchArgs.stackTraceDepth === 'number' ? launchArgs.stackTraceDepth : 50;
		const mode = launchArgs.mode;
		let dlvCwd = dirname(program);
		let isProgramDirectory = false;
		const launchArgsEnv = launchArgs.env || {};
		this.connection = new Promise((resolve, reject) => {
			// Validations on the program
			if (!program) {
				return reject('The program attribute is missing in the debug configuration in launch.json');
			}
			try {
				const pstats = lstatSync(program);
				if (pstats.isDirectory()) {
					if (mode === 'exec') {
						logError(`The program "${program}" must not be a directory in exec mode`);
						return reject('The program attribute must be an executable in exec mode');
					}
					dlvCwd = program;
					isProgramDirectory = true;
				} else if (mode !== 'exec' && extname(program) !== '.go') {
					logError(`The program "${program}" must be a valid go file in debug mode`);
					return reject('The program attribute must be a directory or .go file in debug mode');
				}
			} catch (e) {
				logError(`The program "${program}" does not exist: ${e}`);
				return reject('The program attribute must point to valid directory, .go file or executable.');
			}

			// read env from disk and merge into env variables
			let fileEnv = {};
			try {
				fileEnv = parseEnvFile(launchArgs.envFile);
			} catch (e) {
				return reject(e);
			}

			const env = Object.assign({}, process.env, fileEnv, launchArgsEnv);

			const dirname = isProgramDirectory ? program : path.dirname(program);
			if (!env['GOPATH'] && (mode === 'debug' || mode === 'test')) {
				// If no GOPATH is set, then infer it from the file/package path
				// Not applicable to exec mode in which case `program` need not point to source code under GOPATH
				env['GOPATH'] = getInferredGopath(dirname) || env['GOPATH'];
			}
			this.dlvEnv = env;
			log(`Using GOPATH: ${env['GOPATH']}`);

			if (!!launchArgs.noDebug) {
				if (mode === 'debug') {
					if (isProgramDirectory && launchArgs.currentFile) {
						program = launchArgs.currentFile;
						isProgramDirectory = false;
					}

					if (!isProgramDirectory) {
						this.noDebug = true;
						const runArgs = ['run'];
						if (launchArgs.buildFlags) {
							runArgs.push(launchArgs.buildFlags);
						}
						runArgs.push(program);
						if (launchArgs.args) {
							runArgs.push(...launchArgs.args);
						}
						this.debugProcess = spawn(getBinPathWithPreferredGopath('go', []), runArgs, { env });
						this.debugProcess.stderr.on('data', chunk => {
							const str = chunk.toString();
							if (this.onstderr) { this.onstderr(str); }
						});
						this.debugProcess.stdout.on('data', chunk => {
							const str = chunk.toString();
							if (this.onstdout) { this.onstdout(str); }
						});
						this.debugProcess.on('close', (code) => {
							logError('Process exiting with code: ' + code);
							if (this.onclose) { this.onclose(code); }
						});
						this.debugProcess.on('error', (err) => {
							reject(err);
						});
						resolve();
						return;
					}
				}
			}
			this.noDebug = false;
			let serverRunning = false;

			// Get default LoadConfig values according to delve API:
			// https://github.com/derekparker/delve/blob/c5c41f635244a22d93771def1c31cf1e0e9a2e63/service/rpc1/server.go#L13
			// https://github.com/derekparker/delve/blob/c5c41f635244a22d93771def1c31cf1e0e9a2e63/service/rpc2/server.go#L423
			this.loadConfig = launchArgs.dlvLoadConfig || {
				followPointers: true,
				maxVariableRecurse: 1,
				maxStringLen: 64,
				maxArrayValues: 64,
				maxStructFields: -1
			};

			if (mode === 'remote') {
				this.debugProcess = null;
				serverRunning = true;  // assume server is running when in remote mode
				connectClient(port, host);
				return;
			}

			if (!existsSync(launchArgs.dlvToolPath)) {
				log(`Couldn't find dlv at the Go tools path, ${process.env['GOPATH']}${env['GOPATH'] ? ', ' + env['GOPATH'] : ''} or ${envPath}`);
				return reject(`Cannot find Delve debugger. Install from https://github.com/derekparker/delve & ensure it is in your Go tools path, "GOPATH/bin" or "PATH".`);
			}

			const currentGOWorkspace = getCurrentGoWorkspaceFromGOPATH(env['GOPATH'], dirname);
			let dlvArgs = [mode || 'debug'];
			if (mode === 'exec') {
				dlvArgs = dlvArgs.concat([program]);
			} else if (currentGOWorkspace && env['GO111MODULE'] !== 'on') {
				dlvArgs = dlvArgs.concat([dirname.substr(currentGOWorkspace.length + 1)]);
			}
			dlvArgs = dlvArgs.concat(['--headless=true', '--listen=' + host + ':' + port.toString()]);
			if (!this.isApiV1) {
				dlvArgs.push('--api-version=2');
			}

			if (launchArgs.showLog) {
				dlvArgs = dlvArgs.concat(['--log=' + launchArgs.showLog.toString()]);
			}
			if (launchArgs.logOutput) {
				dlvArgs = dlvArgs.concat(['--log-output=' + launchArgs.logOutput]);
			}
			if (launchArgs.cwd) {
				dlvArgs = dlvArgs.concat(['--wd=' + launchArgs.cwd]);
			}
			if (launchArgs.buildFlags) {
				dlvArgs = dlvArgs.concat(['--build-flags=' + launchArgs.buildFlags]);
			}
			if (launchArgs.init) {
				dlvArgs = dlvArgs.concat(['--init=' + launchArgs.init]);
			}
			if (launchArgs.backend) {
				dlvArgs = dlvArgs.concat(['--backend=' + launchArgs.backend]);
			}
			if (launchArgs.output && mode === 'debug') {
				dlvArgs = dlvArgs.concat(['--output=' + launchArgs.output]);
			}
			if (launchArgs.args) {
				dlvArgs = dlvArgs.concat(['--', ...launchArgs.args]);
			}

			log(`Current working directory: ${dlvCwd}`);
			log(`Running: ${launchArgs.dlvToolPath} ${dlvArgs.join(' ')}`);

			this.debugProcess = spawn(launchArgs.dlvToolPath, dlvArgs, {
				cwd: dlvCwd,
				env,
			});

			this.localDebugeePath = this.getLocalDebugeePath(launchArgs.output);
			function connectClient(port: number, host: string) {
				// Add a slight delay to avoid issues on Linux with
				// Delve failing calls made shortly after connection.
				setTimeout(() => {
					const client = Client.$create(port, host);
					client.connectSocket((err, conn) => {
						if (err) return reject(err);
						return resolve(conn);
					});
				}, 200);
			}

			this.debugProcess.stderr.on('data', chunk => {
				const str = chunk.toString();
				if (this.onstderr) { this.onstderr(str); }
			});
			this.debugProcess.stdout.on('data', chunk => {
				const str = chunk.toString();
				if (this.onstdout) { this.onstdout(str); }
				if (!serverRunning) {
					serverRunning = true;
					connectClient(port, host);
				}
			});
			this.debugProcess.on('close', (code) => {
				// TODO: Report `dlv` crash to user.
				logError('Process exiting with code: ' + code);
				if (this.onclose) { this.onclose(code); }
			});
			this.debugProcess.on('error', (err) => {
				reject(err);
			});
		});
	}

	call<T>(command: string, args: any[], callback: (err: Error, results: T) => void) {
		this.connection.then(conn => {
			conn.call('RPCServer.' + command, args, callback);
		}, err => {
			callback(err, null);
		});
	}

<<<<<<< HEAD
	async callPromise<T>(command: string, args: any[]): Promise<T> {
=======
	public callPromise<T>(command: string, args: any[]): Thenable<T> {
>>>>>>> 8de993af
		return new Promise<T>((resolve, reject) => {
			this.connection.then(conn => {
				conn.call<T>(`RPCServer.${command}`, args, (err, res) => {
					return err ? reject(err) : resolve(res);
				});
			}, err => {
				reject(err);
			});
		});
	}

	/**
	 * Closing a debugging session follows different approaches for local vs remote delve process.
	 *
	 * For local process, since the extension starts the delve process, the extension should close it as well.
	 * To gracefully clean up the assets created by delve, we send the Detach request with kill option set to true.
	 *
	 * For remote process, since the extension doesnt start the delve process, we only detach from it without killing it.
	 *
	 * The only way to detach from delve when it is running a program is to send a Halt request first.
	 * Since the Halt request might sometimes take too long to complete, we have a timer in place to forcefully kill
	 * the debug process and clean up the assets in case of local debugging
	 */
<<<<<<< HEAD
	public close(): Promise<void> {
=======
	public close(): Thenable<void> {
>>>>>>> 8de993af
		if (this.noDebug) {
			// delve isn't running so no need to halt
			return Promise.resolve();
		}
		log('HaltRequest');

		const isLocalDebugging: boolean = !!this.debugProcess;
		const forceCleanup = async () => {
			killTree(this.debugProcess.pid);
			await removeFile(this.localDebugeePath);
		};
		return new Promise(async resolve => {
			const timeoutToken: NodeJS.Timer = isLocalDebugging && setTimeout(async () => {
				log('Killing debug process manually as we could not halt delve in time');
				await forceCleanup();
				resolve();
			}, 1000);

			let haltErrMsg;
			try {
				await this.callPromise('Command', [{ name: 'halt' }]);
			} catch (err) {
				log('HaltResponse');
				haltErrMsg = err ? err.toString() : '';
				log(`Failed to halt - ${haltErrMsg}`);
			}
			clearTimeout(timeoutToken);

			const targetHasExited: boolean = haltErrMsg && haltErrMsg.endsWith('has exited with status 0');
			const shouldDetach: boolean = !haltErrMsg || targetHasExited;
			let shouldForceClean: boolean = !shouldDetach && isLocalDebugging;
			if (shouldDetach) {
				log('DetachRequest');
				try {
					await this.callPromise('Detach', [this.isApiV1 ? true : { Kill: isLocalDebugging }]);
				} catch (err) {
					log('DetachResponse');
					logError(`Failed to detach - ${(err.toString() || '')}`);
					shouldForceClean = isLocalDebugging;
				}
			}
			if (shouldForceClean) {
				await forceCleanup();
			}
			return resolve();
		});
	}

	private getLocalDebugeePath(output: string | undefined): string {
		const configOutput = output || 'debug';
		return path.isAbsolute(configOutput)
			? configOutput
			: path.resolve(this.program, configOutput);
	}
}

class GoDebugSession extends LoggingDebugSession {

	private variableHandles: Handles<DebugVariable>;
	private breakpoints: Map<string, DebugBreakpoint[]>;
	private skipStopEventOnce: boolean; // Editing breakpoints requires halting delve, skip sending Stop Event to VS Code in such cases
	private goroutines: Set<number>;
	private debugState: DebuggerState;
	private delve: Delve;
	private localPathSeparator: string;
	private remotePathSeparator: string;
	private stackFrameHandles: Handles<[number, number]>;
	private packageInfo = new Map<string, string>();
	private launchArgs: LaunchRequestArguments;
	private logLevel: Logger.LogLevel = Logger.LogLevel.Error;
	private readonly initdone = 'initdone·';

	private showGlobalVariables: boolean = false;
	public constructor(debuggerLinesStartAt1: boolean, isServer: boolean = false) {
		super('', debuggerLinesStartAt1, isServer);
		this.variableHandles = new Handles<DebugVariable>();
		this.skipStopEventOnce = false;
		this.goroutines = new Set<number>();
		this.debugState = null;
		this.delve = null;
		this.breakpoints = new Map<string, DebugBreakpoint[]>();
		this.stackFrameHandles = new Handles<[number, number]>();
	}

	protected initializeRequest(response: DebugProtocol.InitializeResponse, args: DebugProtocol.InitializeRequestArguments): void {
		log('InitializeRequest');
		// This debug adapter implements the configurationDoneRequest.
		response.body.supportsConfigurationDoneRequest = true;
		response.body.supportsSetVariable = true;
		this.sendResponse(response);
		log('InitializeResponse');
	}

	protected findPathSeperator(path: string) {
		if (/^(\w:[\\/]|\\\\)/.test(path)) return '\\';
		return path.includes('/') ? '/' : '\\';
	}

	protected launchRequest(response: DebugProtocol.LaunchResponse, args: LaunchRequestArguments): void {
		this.launchArgs = args;
		this.logLevel = args.trace === 'verbose' ?
			Logger.LogLevel.Verbose :
			args.trace === 'log' ? Logger.LogLevel.Log :
				Logger.LogLevel.Error;
		const logPath = this.logLevel !== Logger.LogLevel.Error ? path.join(os.tmpdir(), 'vscode-go-debug.txt') : undefined;
		logger.setup(this.logLevel, logPath);

		if (typeof (args.showGlobalVariables) === 'boolean') {
			this.showGlobalVariables = args.showGlobalVariables;
		}

		if (!args.program) {
			this.sendErrorResponse(response, 3000, 'Failed to continue: The program attribute is missing in the debug configuration in launch.json');
			return;
		}

		// Launch the Delve debugger on the program
		let localPath = args.program;
		let remotePath = args.remotePath || '';
		const port = args.port || random(2000, 50000);
		const host = args.host || '127.0.0.1';

		if (remotePath.length > 0) {
			this.localPathSeparator = this.findPathSeperator(localPath);
			this.remotePathSeparator = this.findPathSeperator(remotePath);

			const llist = localPath.split(/\/|\\/).reverse();
			const rlist = remotePath.split(/\/|\\/).reverse();
			let i = 0;
			for (; i < llist.length; i++) if (llist[i] !== rlist[i] || llist[i] === 'src') break;

			if (i) {
				localPath = llist.reverse().slice(0, -i).join(this.localPathSeparator) + this.localPathSeparator;
				remotePath = rlist.reverse().slice(0, -i).join(this.remotePathSeparator) + this.remotePathSeparator;
			} else if ((remotePath.endsWith('\\')) || (remotePath.endsWith('/'))) {
				remotePath = remotePath.substring(0, remotePath.length - 1);
			}
		}

		this.delve = new Delve(remotePath, port, host, localPath, args);
		this.delve.onstdout = (str: string) => {
			this.sendEvent(new OutputEvent(str, 'stdout'));
		};
		this.delve.onstderr = (str: string) => {
			this.sendEvent(new OutputEvent(str, 'stderr'));
		};
		this.delve.onclose = (code) => {
			if (code !== 0) {
				this.sendErrorResponse(response, 3000, 'Failed to continue: Check the debug console for details.');
			}
			log('Sending TerminatedEvent as delve is closed');
			this.sendEvent(new TerminatedEvent());
		};

		this.delve.connection.then(() => {
			if (!this.delve.noDebug) {
				this.delve.call<GetVersionOut>('GetVersion', [], (err, out) => {
					if (err) {
						logError(err);
						return this.sendErrorResponse(response, 2001, 'Failed to get remote server version: "{e}"', { e: err.toString() });
					}
					const clientVersion = this.delve.isApiV1 ? 1 : 2;
					if (out.APIVersion !== clientVersion) {
						const errorMessage = `The remote server is running on delve v${out.APIVersion} API and the client is running v${clientVersion} API. Change the version used on the client by using the setting "apiVersion" to true or false as appropriate.`;
						logError(errorMessage);
						return this.sendErrorResponse(response,
							3000,
							errorMessage);
					}
				});

				this.sendEvent(new InitializedEvent());
				log('InitializeEvent');
			}
			this.sendResponse(response);
		}, err => {
			this.sendErrorResponse(response, 3000, 'Failed to continue: "{e}"', { e: err.toString() });
			log('ContinueResponse');
		});
	}

	protected disconnectRequest(response: DebugProtocol.DisconnectResponse, args: DebugProtocol.DisconnectArguments): void {
		log('DisconnectRequest');
		this.delve.close().then(() => {
			log('DisconnectRequest to parent');
			super.disconnectRequest(response, args);
			log('DisconnectResponse');
		});
	}

	protected configurationDoneRequest(response: DebugProtocol.ConfigurationDoneResponse, args: DebugProtocol.ConfigurationDoneArguments): void {
		log('ConfigurationDoneRequest');

		if (this.launchArgs.stopOnEntry) {
			this.sendEvent(new StoppedEvent('breakpoint', 0));
			log('StoppedEvent("breakpoint")');
			this.sendResponse(response);
		} else {
			this.continueRequest(<DebugProtocol.ContinueResponse>response);
		}
	}

	protected toDebuggerPath(path: string): string {
		if (this.delve.remotePath.length === 0) {
			return this.convertClientPathToDebugger(path);
		}
		return path.replace(this.delve.program, this.delve.remotePath).split(this.localPathSeparator).join(this.remotePathSeparator);
	}

	protected toLocalPath(pathToConvert: string): string {
		if (this.delve.remotePath.length === 0) {
			return this.convertDebuggerPathToClient(pathToConvert);
		}

		// Fix for https://github.com/Microsoft/vscode-go/issues/1178
		// When the pathToConvert is under GOROOT, replace the remote GOROOT with local GOROOT
		if (!pathToConvert.startsWith(this.delve.remotePath)) {
			const index = pathToConvert.indexOf(`${this.remotePathSeparator}src${this.remotePathSeparator}`);
			const goroot = process.env['GOROOT'];
			if (goroot && index > 0) {
				return path.join(goroot, pathToConvert.substr(index));
			}
		}
		return pathToConvert.replace(this.delve.remotePath, this.delve.program).split(this.remotePathSeparator).join(this.localPathSeparator);
	}

	private updateGoroutinesList(goroutines: DebugGoroutine[]): void {
		// Assume we need to stop all the threads we saw before...
		const needsToBeStopped = new Set<number>();
		this.goroutines.forEach(id => needsToBeStopped.add(id));
		for (const goroutine of goroutines) {
			// ...but delete from list of threads to stop if we still see it
			needsToBeStopped.delete(goroutine.id);
			if (!this.goroutines.has(goroutine.id)) {
				// Send started event if it's new
				this.sendEvent(new ThreadEvent('started', goroutine.id));
			}
			this.goroutines.add(goroutine.id);
		}
		// Send existed event if it's no longer there
		needsToBeStopped.forEach(id => {
			this.sendEvent(new ThreadEvent('exited', id));
			this.goroutines.delete(id);
		});
	}

<<<<<<< HEAD
	private setBreakPoints(response: DebugProtocol.SetBreakpointsResponse, args: DebugProtocol.SetBreakpointsArguments): Promise<void> {
		let file = normalizePath(args.source.path);
=======
	private setBreakPoints(response: DebugProtocol.SetBreakpointsResponse, args: DebugProtocol.SetBreakpointsArguments): Thenable<void> {
		const file = normalizePath(args.source.path);
>>>>>>> 8de993af
		if (!this.breakpoints.get(file)) {
			this.breakpoints.set(file, []);
		}
		const remoteFile = this.toDebuggerPath(file);

		return Promise.all(this.breakpoints.get(file).map(existingBP => {
			log('Clearing: ' + existingBP.id);
			return this.delve.callPromise('ClearBreakpoint', [this.delve.isApiV1 ? existingBP.id : { Id: existingBP.id }]);
		})).then(() => {
			log('All cleared');
			return Promise.all(args.breakpoints.map(breakpoint => {
				if (this.delve.remotePath.length === 0) {
					log('Creating on: ' + file + ':' + breakpoint.line);
				} else {
					log('Creating on: ' + file + ' (' + remoteFile + ') :' + breakpoint.line);
				}
				const breakpointIn = <DebugBreakpoint>{};
				breakpointIn.file = remoteFile;
				breakpointIn.line = breakpoint.line;
				breakpointIn.loadArgs = this.delve.loadConfig;
				breakpointIn.loadLocals = this.delve.loadConfig;
				breakpointIn.cond = breakpoint.condition;
				return this.delve.callPromise('CreateBreakpoint', [this.delve.isApiV1 ? breakpointIn : { Breakpoint: breakpointIn }]).then(null, err => {
					log('Error on CreateBreakpoint: ' + err.toString());
					return null;
				});
			}));
		}).then(newBreakpoints => {
			if (!this.delve.isApiV1) {
				// Unwrap breakpoints from v2 apicall
				newBreakpoints = newBreakpoints.map((bp, i) => {
					return bp ? bp.Breakpoint : null;
				});
			}
			log('All set:' + JSON.stringify(newBreakpoints));
			const breakpoints = newBreakpoints.map((bp, i) => {
				if (bp) {
					return { verified: true, line: bp.line };
				} else {
					return { verified: false, line: args.lines[i] };
				}
			});
			this.breakpoints.set(file, newBreakpoints.filter(x => !!x));
			return breakpoints;
		}).then(breakpoints => {
			response.body = { breakpoints };
			this.sendResponse(response);
			log('SetBreakPointsResponse');
		}, err => {
			this.sendErrorResponse(response, 2002, 'Failed to set breakpoint: "{e}"', { e: err.toString() });
			logError(err);
		});
	}

	protected setBreakPointsRequest(response: DebugProtocol.SetBreakpointsResponse, args: DebugProtocol.SetBreakpointsArguments): void {
		log('SetBreakPointsRequest');
		if (!this.continueRequestRunning) {
			this.setBreakPoints(response, args);
		} else {
			this.skipStopEventOnce = true;
			this.delve.callPromise('Command', [{ name: 'halt' }]).then(() => {
				return this.setBreakPoints(response, args).then(() => {
					return this.continue(true).then(null, err => {
						logError(`Failed to continue delve after halting it to set breakpoints: "${err.toString()}"`);
					});
				});
			}, err => {
				this.skipStopEventOnce = false;
				logError(err);
				return this.sendErrorResponse(response, 2008, 'Failed to halt delve before attempting to set breakpoint: "{e}"', { e: err.toString() });
			});
		}
	}

	protected threadsRequest(response: DebugProtocol.ThreadsResponse): void {
		if (this.continueRequestRunning) {
			// Thread request to delve is syncronous and will block if a previous async continue request didn't return
			response.body = { threads: [new Thread(1, 'Dummy')] };
			return this.sendResponse(response);
		}
		log('ThreadsRequest');
		this.delve.call<DebugGoroutine[] | ListGoroutinesOut>('ListGoroutines', [], (err, out) => {
			if (this.debugState && this.debugState.exited) {
				// If the program exits very quickly, the initial threadsRequest will complete after it has exited.
				// A TerminatedEvent has already been sent. Ignore the err returned in this case.
				response.body = { threads: [] };
				return this.sendResponse(response);
			}

			if (err) {
				logError('Failed to get threads - ' + err.toString());
				return this.sendErrorResponse(response, 2003, 'Unable to display threads: "{e}"', { e: err.toString() });
			}
			const goroutines = this.delve.isApiV1 ? <DebugGoroutine[]>out : (<ListGoroutinesOut>out).Goroutines;
			log('goroutines', goroutines);
			this.updateGoroutinesList(goroutines);
			const threads = goroutines.map(goroutine =>
				new Thread(
					goroutine.id,
					goroutine.userCurrentLoc.function ? goroutine.userCurrentLoc.function.name : (goroutine.userCurrentLoc.file + '@' + goroutine.userCurrentLoc.line)
				)
			);
			response.body = { threads };
			this.sendResponse(response);
			log('ThreadsResponse', threads);
		});
	}

	protected stackTraceRequest(response: DebugProtocol.StackTraceResponse, args: DebugProtocol.StackTraceArguments): void {
		log('StackTraceRequest');
		// delve does not support frame paging, so we ask for a large depth
		const goroutineId = args.threadId;
		const stackTraceIn = { id: goroutineId, depth: this.delve.stackTraceDepth };
		if (!this.delve.isApiV1) {
			Object.assign(stackTraceIn, { full: false, cfg: this.delve.loadConfig });
		}
		this.delve.call<DebugLocation[] | StacktraceOut>(this.delve.isApiV1 ? 'StacktraceGoroutine' : 'Stacktrace', [stackTraceIn], (err, out) => {
			if (err) {
				logError('Failed to produce stack trace!');
				return this.sendErrorResponse(response, 2004, 'Unable to produce stack trace: "{e}"', { e: err.toString() });
			}
			const locations = this.delve.isApiV1 ? <DebugLocation[]>out : (<StacktraceOut>out).Locations;
			log('locations', locations);
			let stackFrames = locations.map((location, frameId) => {
				const uniqueStackFrameId = this.stackFrameHandles.create([goroutineId, frameId]);
				return new StackFrame(
					uniqueStackFrameId,
					location.function ? location.function.name : '<unknown>',
					location.file === '<autogenerated>' ? null : new Source(
						basename(location.file),
						this.toLocalPath(location.file)
					),
					location.line,
					0
				);
			});
			if (args.startFrame > 0) {
				stackFrames = stackFrames.slice(args.startFrame);
			}
			if (args.levels > 0) {
				stackFrames = stackFrames.slice(0, args.levels);
			}
			response.body = { stackFrames, totalFrames: locations.length };
			this.sendResponse(response);
			log('StackTraceResponse');
		});
	}

	protected scopesRequest(response: DebugProtocol.ScopesResponse, args: DebugProtocol.ScopesArguments): void {
		log('ScopesRequest');
		const [goroutineId, frameId] = this.stackFrameHandles.get(args.frameId);
		const listLocalVarsIn = { goroutineID: goroutineId, frame: frameId };
		this.delve.call<DebugVariable[] | ListVarsOut>('ListLocalVars', this.delve.isApiV1 ? [listLocalVarsIn] : [{ scope: listLocalVarsIn, cfg: this.delve.loadConfig }], (err, out) => {
			if (err) {
				logError('Failed to list local variables - ' + err.toString());
				return this.sendErrorResponse(response, 2005, 'Unable to list locals: "{e}"', { e: err.toString() });
			}
			const locals = this.delve.isApiV1 ? <DebugVariable[]>out : (<ListVarsOut>out).Variables;
			log('locals', locals);
			this.addFullyQualifiedName(locals);
			const listLocalFunctionArgsIn = { goroutineID: goroutineId, frame: frameId };
			this.delve.call<DebugVariable[] | ListFunctionArgsOut>('ListFunctionArgs', this.delve.isApiV1 ? [listLocalFunctionArgsIn] : [{ scope: listLocalFunctionArgsIn, cfg: this.delve.loadConfig }], (err, outArgs) => {
				if (err) {
					logError('Failed to list function args - ' + err.toString());
					return this.sendErrorResponse(response, 2006, 'Unable to list args: "{e}"', { e: err.toString() });
				}
				const args = this.delve.isApiV1 ? <DebugVariable[]>outArgs : (<ListFunctionArgsOut>outArgs).Args;
				log('functionArgs', args);
				this.addFullyQualifiedName(args);
				const vars = args.concat(locals);
				// annotate shadowed variables in parentheses
				const shadowedVars = new Map<string, Array<number>>();
				for (let i = 0; i < vars.length; ++i) {
					if ((vars[i].flags & GoVariableFlags.VariableShadowed) === 0) {
						continue;
					}
					const varName = vars[i].name;
					if (!shadowedVars.has(varName)) {
						const indices = new Array<number>();
						indices.push(i);
						shadowedVars.set(varName, indices);
					} else {
						shadowedVars.get(varName).push(i);
					}
				}
				for (const svIndices of shadowedVars.values()) {
					// sort by declared line number in descending order
					svIndices.sort((lhs: number, rhs: number) => {
						return vars[rhs].DeclLine - vars[lhs].DeclLine;
					});
					// enclose in parentheses, one pair per scope
					for (let scope = 0; scope < svIndices.length; ++scope) {
						const svIndex = svIndices[scope];
						// start at -1 so scope of 0 has one pair of parens
						for (let count = -1; count < scope; ++count) {
							vars[svIndex].name = `(${vars[svIndex].name})`;
						}
					}
				}
				const scopes = new Array<Scope>();
				const localVariables: DebugVariable = {
					name: 'Local',
					addr: 0,
					type: '',
					realType: '',
					kind: 0,
					flags: 0,
					onlyAddr: false,
					DeclLine: 0,
					value: '',
					len: 0,
					cap: 0,
					children: vars,
					unreadable: '',
					fullyQualifiedName: '',
				};

				scopes.push(new Scope('Local', this.variableHandles.create(localVariables), false));
				response.body = { scopes };

				if (!this.showGlobalVariables) {
					this.sendResponse(response);
					log('ScopesResponse');
					return;
				}

				this.getPackageInfo(this.debugState).then(packageName => {
					if (!packageName) {
						this.sendResponse(response);
						log('ScopesResponse');
						return;
					}
					const filter = `^${packageName}\\.`;
					this.delve.call<DebugVariable[] | ListVarsOut>('ListPackageVars', this.delve.isApiV1 ? [filter] : [{ filter, cfg: this.delve.loadConfig }], (err, out) => {
						if (err) {
							logError('Failed to list global vars - ' + err.toString());
							return this.sendErrorResponse(response, 2007, 'Unable to list global vars: "{e}"', { e: err.toString() });
						}
						const globals = this.delve.isApiV1 ? <DebugVariable[]>out : (<ListVarsOut>out).Variables;
						let initdoneIndex = -1;
						for (let i = 0; i < globals.length; i++) {
							globals[i].name = globals[i].name.substr(packageName.length + 1);
							if (initdoneIndex === -1 && globals[i].name === this.initdone) {
								initdoneIndex = i;
							}
						}
						if (initdoneIndex > -1) {
							globals.splice(initdoneIndex, 1);
						}
						log('global vars', globals);

						const globalVariables: DebugVariable = {
							name: 'Global',
							addr: 0,
							type: '',
							realType: '',
							kind: 0,
							flags: 0,
							onlyAddr: false,
							DeclLine: 0,
							value: '',
							len: 0,
							cap: 0,
							children: globals,
							unreadable: '',
							fullyQualifiedName: '',
						};
						scopes.push(new Scope('Global', this.variableHandles.create(globalVariables), false));
						this.sendResponse(response);
						log('ScopesResponse');
					});
				});
			});
		});
	}

	private getPackageInfo(debugState: DebuggerState): Promise<string> {
		if (!debugState.currentThread || !debugState.currentThread.file) {
			return Promise.resolve(null);
		}
		const dir = path.dirname(this.delve.remotePath.length ? this.toLocalPath(debugState.currentThread.file) : debugState.currentThread.file);
		if (this.packageInfo.has(dir)) {
			return Promise.resolve(this.packageInfo.get(dir));
		}
		return new Promise(resolve => {
			execFile(getBinPathWithPreferredGopath('go', []), ['list', '-f', '{{.Name}} {{.ImportPath}}'], { cwd: dir, env: this.delve.dlvEnv }, (err, stdout, stderr) => {
				if (err || stderr || !stdout) {
					logError(`go list failed on ${dir}: ${stderr || err}`);
					return resolve();
				}
				if (stdout.split('\n').length !== 2) {
					logError(`Cannot determine package for ${dir}`);
					return resolve();
				}
				const spaceIndex = stdout.indexOf(' ');
				const result = stdout.substr(0, spaceIndex) === 'main' ? 'main' : stdout.substr(spaceIndex).trim();
				this.packageInfo.set(dir, result);
				resolve(result);
			});
		});
	}

	private convertDebugVariableToProtocolVariable(v: DebugVariable): { result: string; variablesReference: number; } {
		if (v.kind === GoReflectKind.UnsafePointer) {
			return {
				result: `unsafe.Pointer(0x${v.children[0].addr.toString(16)})`,
				variablesReference: 0
			};
		} else if (v.kind === GoReflectKind.Ptr) {
			if (v.children[0].addr === 0) {
				return {
					result: 'nil <' + v.type + '>',
					variablesReference: 0
				};
			} else if (v.children[0].type === 'void') {
				return {
					result: 'void',
					variablesReference: 0
				};
			} else {
				if (v.children[0].children.length > 0) {
					// Generate correct fullyQualified names for variable expressions
					v.children[0].fullyQualifiedName = v.fullyQualifiedName;
					v.children[0].children.forEach(child => {
						child.fullyQualifiedName = v.fullyQualifiedName + '.' + child.name;
					});
				}
				return {
					result: `<${v.type}>(0x${v.children[0].addr.toString(16)})`,
					variablesReference: v.children.length > 0 ? this.variableHandles.create(v) : 0
				};
			}
		} else if (v.kind === GoReflectKind.Slice) {
			return {
				result: '<' + v.type + '> (length: ' + v.len + ', cap: ' + v.cap + ')',
				variablesReference: this.variableHandles.create(v)
			};
		} else if (v.kind === GoReflectKind.Map) {
			return {
				result: '<' + v.type + '> (length: ' + v.len + ')',
				variablesReference: this.variableHandles.create(v)
			};
		} else if (v.kind === GoReflectKind.Array) {
			return {
				result: '<' + v.type + '>',
				variablesReference: this.variableHandles.create(v)
			};
		} else if (v.kind === GoReflectKind.String) {
			let val = v.value;
			const byteLength = Buffer.byteLength(val || '');
			if (v.value && byteLength < v.len) {
				val += `...+${v.len - byteLength} more`;
			}
			return {
				result: v.unreadable ? ('<' + v.unreadable + '>') : ('"' + val + '"'),
				variablesReference: 0
			};
		} else {
			// Default case - structs
			if (v.children.length > 0) {
				// Generate correct fullyQualified names for variable expressions
				v.children.forEach(child => {
					child.fullyQualifiedName = v.fullyQualifiedName + '.' + child.name;
				});
			}
			return {
				result: v.value || ('<' + v.type + '>'),
				variablesReference: v.children.length > 0 ? this.variableHandles.create(v) : 0
			};
		}
	}

	protected variablesRequest(response: DebugProtocol.VariablesResponse, args: DebugProtocol.VariablesArguments): void {
		log('VariablesRequest');
		const vari = this.variableHandles.get(args.variablesReference);
		let variablesPromise: Promise<DebugProtocol.Variable[]>;
		const loadChildren = async (exp: string, v: DebugVariable) => {
			// from https://github.com/go-delve/delve/blob/master/Documentation/api/ClientHowto.md#looking-into-variables
			if ((v.kind === GoReflectKind.Struct && v.len > v.children.length) ||
				(v.kind === GoReflectKind.Interface && v.children.length > 0 && v.children[0].onlyAddr === true)) {
				await this.evaluateRequestImpl({ 'expression': exp }).then(result => {
					const variable = this.delve.isApiV1 ? <DebugVariable>result : (<EvalOut>result).Variable;
					v.children = variable.children;
				}, err => logError('Failed to evaluate expression - ' + err.toString()));
			}
		};
		// expressions passed to loadChildren defined per https://github.com/derekparker/delve/blob/master/Documentation/api/ClientHowto.md#loading-more-of-a-variable
		if (vari.kind === GoReflectKind.Array || vari.kind === GoReflectKind.Slice) {
			variablesPromise = Promise.all(vari.children.map((v, i) => {
				return loadChildren(`*(*"${v.type}")(${v.addr})`, v).then((): DebugProtocol.Variable => {
					const { result, variablesReference } = this.convertDebugVariableToProtocolVariable(v);
					return {
						name: '[' + i + ']',
						value: result,
						evaluateName: vari.fullyQualifiedName + '[' + i + ']',
						variablesReference
					};
				});
			})
			);
		} else if (vari.kind === GoReflectKind.Map) {
			variablesPromise = Promise.all(vari.children.map((_, i) => {
				// even indices are map keys, odd indices are values
				if (i % 2 === 0 && i + 1 < vari.children.length) {
					const mapKey = this.convertDebugVariableToProtocolVariable(vari.children[i]);
					return loadChildren(`${vari.fullyQualifiedName}.${vari.name}[${mapKey.result}]`, vari.children[i + 1]).then(() => {
						const mapValue = this.convertDebugVariableToProtocolVariable(vari.children[i + 1]);
						return {
							name: mapKey.result,
							value: mapValue.result,
							evaluateName: vari.fullyQualifiedName + '[' + mapKey.result + ']',
							variablesReference: mapValue.variablesReference
						};
					});
				}
			}));
		} else {
			variablesPromise = Promise.all(vari.children.map((v) => {
				return loadChildren(`*(*"${v.type}")(${v.addr})`, v).then((): DebugProtocol.Variable => {
					const { result, variablesReference } = this.convertDebugVariableToProtocolVariable(v);

					return {
						name: v.name,
						value: result,
						evaluateName: v.fullyQualifiedName,
						variablesReference
					};
				});
			}));
		}
		variablesPromise.then((variables) => {
			response.body = { variables };
			this.sendResponse(response);
			log('VariablesResponse', JSON.stringify(variables, null, ' '));
		});
	}

	private cleanupHandles(): void {
		this.variableHandles.reset();
		this.stackFrameHandles.reset();
	}

	private handleReenterDebug(reason: string): void {
		this.cleanupHandles();

		if (this.debugState.exited) {
			this.sendEvent(new TerminatedEvent());
			log('TerminatedEvent');
		} else {
			// [TODO] Can we avoid doing this? https://github.com/Microsoft/vscode/issues/40#issuecomment-161999881
			this.delve.call<DebugGoroutine[] | ListGoroutinesOut>('ListGoroutines', [], (err, out) => {
				if (err) {
					logError('Failed to get threads - ' + err.toString());
				}
				const goroutines = this.delve.isApiV1 ? <DebugGoroutine[]>out : (<ListGoroutinesOut>out).Goroutines;
				this.updateGoroutinesList(goroutines);
				if (!this.debugState.currentGoroutine && goroutines.length > 0) {
					this.debugState.currentGoroutine = goroutines[0];
				}

				if (this.skipStopEventOnce) {
					this.skipStopEventOnce = false;
					return;
				}

				const stoppedEvent = new StoppedEvent(reason, this.debugState.currentGoroutine.id);
				(<any>stoppedEvent.body).allThreadsStopped = true;
				this.sendEvent(stoppedEvent);
				log('StoppedEvent("' + reason + '")');
			});
		}
	}

	private continueEpoch = 0;
	private continueRequestRunning = false;
	private continue(calledWhenSettingBreakpoint?: boolean): Promise<void> {
		this.continueEpoch++;
		const closureEpoch = this.continueEpoch;
		this.continueRequestRunning = true;

		const callback = (out: any) => {
			if (closureEpoch === this.continueEpoch) {
				this.continueRequestRunning = false;
			}
			const state = this.delve.isApiV1 ? <DebuggerState>out : (<CommandOut>out).State;
			log('continue state', state);
			this.debugState = state;
			this.handleReenterDebug('breakpoint');
		};

		// If called when setting breakpoint internally, we want the error to bubble up.
		const errorCallback = calledWhenSettingBreakpoint ? null : (err: any) => {
			if (err) {
				logError('Failed to continue - ' + err.toString());
			}
			this.handleReenterDebug('breakpoint');
			throw err;
		};

		return this.delve.callPromise('Command', [{ name: 'continue' }]).then(callback, errorCallback);
	}

	protected continueRequest(response: DebugProtocol.ContinueResponse): void {
		log('ContinueRequest');
		this.continue();
		this.sendResponse(response);
		log('ContinueResponse');
	}

	protected nextRequest(response: DebugProtocol.NextResponse): void {
		log('NextRequest');
		this.delve.call<DebuggerState | CommandOut>('Command', [{ name: 'next' }], (err, out) => {
			if (err) {
				logError('Failed to next - ' + err.toString());
			}
			const state = this.delve.isApiV1 ? <DebuggerState>out : (<CommandOut>out).State;
			log('next state', state);
			this.debugState = state;
			this.handleReenterDebug('step');
		});
		this.sendResponse(response);
		log('NextResponse');
	}

	protected stepInRequest(response: DebugProtocol.StepInResponse): void {
		log('StepInRequest');
		this.delve.call<DebuggerState | CommandOut>('Command', [{ name: 'step' }], (err, out) => {
			if (err) {
				logError('Failed to step - ' + err.toString());
			}
			const state = this.delve.isApiV1 ? <DebuggerState>out : (<CommandOut>out).State;
			log('stop state', state);
			this.debugState = state;
			this.handleReenterDebug('step');
		});
		this.sendResponse(response);
		log('StepInResponse');
	}

	protected stepOutRequest(response: DebugProtocol.StepOutResponse): void {
		log('StepOutRequest');
		this.delve.call<DebuggerState | CommandOut>('Command', [{ name: 'stepOut' }], (err, out) => {
			if (err) {
				logError('Failed to stepout - ' + err.toString());
			}
			const state = this.delve.isApiV1 ? <DebuggerState>out : (<CommandOut>out).State;
			log('stepout state', state);
			this.debugState = state;
			this.handleReenterDebug('step');
		});
		this.sendResponse(response);
		log('StepOutResponse');
	}

	protected pauseRequest(response: DebugProtocol.PauseResponse): void {
		log('PauseRequest');
		this.delve.call<DebuggerState | CommandOut>('Command', [{ name: 'halt' }], (err, out) => {
			if (err) {
				logError('Failed to halt - ' + err.toString());
				return this.sendErrorResponse(response, 2010, 'Unable to halt execution: "{e}"', { e: err.toString() });
			}
			const state = this.delve.isApiV1 ? <DebuggerState>out : (<CommandOut>out).State;
			log('pause state', state);
			this.debugState = state;
			this.handleReenterDebug('pause');
		});
		this.sendResponse(response);
		log('PauseResponse');
	}

	protected evaluateRequest(response: DebugProtocol.EvaluateResponse, args: DebugProtocol.EvaluateArguments): void {
		log('EvaluateRequest');
		this.evaluateRequestImpl(args).then(out => {
			const variable = this.delve.isApiV1 ? <DebugVariable>out : (<EvalOut>out).Variable;
			// #2326: Set the fully qualified name for variable mapping
			variable.fullyQualifiedName = variable.name;
			response.body = this.convertDebugVariableToProtocolVariable(variable);
			this.sendResponse(response);
			log('EvaluateResponse');
		}, err => {
			this.sendErrorResponse(response, 2009, 'Unable to eval expression: "{e}"', { e: err.toString() });
		});
	}

	private async evaluateRequestImpl(args: DebugProtocol.EvaluateArguments): Promise<EvalOut | DebugVariable> {
		// default to the topmost stack frame of the current goroutine
		let goroutineId = -1;
		let frameId = 0;
		// args.frameId won't be specified when evaluating global vars
		if (args.frameId) {
			[goroutineId, frameId] = this.stackFrameHandles.get(args.frameId);
		}
		const scope = {
			goroutineID: goroutineId,
			frame: frameId
		};
		const evalSymbolArgs = this.delve.isApiV1 ? {
			symbol: args.expression,
			scope
		} : {
				Expr: args.expression,
				Scope: scope,
				Cfg: this.delve.loadConfig
			};

		// If coming from variables pane via the 'Copy Value' context menu action,
		// first synchronously fetch the return value of the expression,
		// and override the loadConfig to get the complete value in a second async request
		evalSymbolArgs.Cfg = await this.evaluateRequestFetch(args, scope, this.delve.loadConfig).catch(err => {
			logError('Failed to eval fetch expression: ', JSON.stringify(evalSymbolArgs, null, ' '), '\n\rEval fetch error:', err.toString());
			return Promise.reject(err);
		});

		log('EvaluateRequest');
		const returnValue = this.delve.callPromise<EvalOut | DebugVariable>(this.delve.isApiV1 ? 'EvalSymbol' : 'Eval', [evalSymbolArgs]).then(val => val,
			err => {
				logError('Failed to eval expression: ', JSON.stringify(evalSymbolArgs, null, ' '), '\n\rEval error:', err.toString());
				return Promise.reject(err);
			});
		return returnValue;
	}

	private async evaluateRequestFetch(args: DebugProtocol.EvaluateArguments, scope: any, delveLoadConfig: any): Promise<LoadConfig> {
		if (!(!this.delve.isApiV1 && (args.context === 'variables'))) {
			return Promise.resolve(delveLoadConfig);
		}

		log('EvaluateRequest fetch');

		let fetchReturnValue: EvalOut;
		let evalSymbolsConfig: LoadConfig = Object.assign({}, delveLoadConfig);
		fetchReturnValue = await this.delve.callPromise<EvalOut>('Eval', [{
			Expr: args.expression,
			Scope: scope,
			Cfg: this.delve.loadConfig
		}]).catch((err) => {
			if (err) {
				return Promise.reject(err);
			}
		});

		if (fetchReturnValue.Variable.kind === GoReflectKind.String) {
			if (fetchReturnValue.Variable.len > evalSymbolsConfig.maxStringLen) {
				evalSymbolsConfig.maxStringLen = fetchReturnValue.Variable.len;
			}
		}

		return Promise.resolve(evalSymbolsConfig);
	}

	protected setVariableRequest(response: DebugProtocol.SetVariableResponse, args: DebugProtocol.SetVariableArguments): void {
		log('SetVariableRequest');
		const scope = {
			goroutineID: this.debugState.currentGoroutine.id
		};
		const setSymbolArgs = {
			Scope: scope,
			Symbol: args.name,
			Value: args.value
		};
		this.delve.call(this.delve.isApiV1 ? 'SetSymbol' : 'Set', [setSymbolArgs], (err) => {
			if (err) {
				const errMessage = `Failed to set variable: ${err.toString()}`;
				logError(errMessage);
				return this.sendErrorResponse(response, 2010, errMessage);
			}
			response.body = { value: args.value };
			this.sendResponse(response);
			log('SetVariableResponse');
		});
	}

	private addFullyQualifiedName(variables: DebugVariable[]) {
		variables.forEach(local => {
			local.fullyQualifiedName = local.name;
			local.children.forEach(child => {
				child.fullyQualifiedName = local.name;
			});
		});
	}
}

function random(low: number, high: number): number {
	return Math.floor(Math.random() * (high - low) + low);
}

function killTree(processId: number): void {
	if (process.platform === 'win32') {
		const TASK_KILL = 'C:\\Windows\\System32\\taskkill.exe';

		// when killing a process in Windows its child processes are *not* killed but become root processes.
		// Therefore we use TASKKILL.EXE
		try {
			execSync(`${TASK_KILL} /F /T /PID ${processId}`);
		} catch (err) {
		}
	} else {
		// on linux and OS X we kill all direct and indirect child processes as well
		try {
			const cmd = path.join(__dirname, '../../../scripts/terminateProcess.sh');
			spawnSync(cmd, [processId.toString()]);
		} catch (err) {
		}
	}
}

async function removeFile(filePath: string): Promise<void> {
	try {
		const fileExists = await fsAccess(filePath)
			.then(() => true)
			.catch(() => false);
		if (filePath && fileExists) {
			await fsUnlink(filePath);
		}
	} catch (e) {
		logError(`Potentially failed remove file: ${filePath} - ${e.toString() || ''}`);
	}
}

DebugSession.run(GoDebugSession);<|MERGE_RESOLUTION|>--- conflicted
+++ resolved
@@ -486,11 +486,7 @@
 		});
 	}
 
-<<<<<<< HEAD
-	async callPromise<T>(command: string, args: any[]): Promise<T> {
-=======
-	public callPromise<T>(command: string, args: any[]): Thenable<T> {
->>>>>>> 8de993af
+	public async callPromise<T>(command: string, args: any[]): Promise<T> {
 		return new Promise<T>((resolve, reject) => {
 			this.connection.then(conn => {
 				conn.call<T>(`RPCServer.${command}`, args, (err, res) => {
@@ -514,11 +510,7 @@
 	 * Since the Halt request might sometimes take too long to complete, we have a timer in place to forcefully kill
 	 * the debug process and clean up the assets in case of local debugging
 	 */
-<<<<<<< HEAD
 	public close(): Promise<void> {
-=======
-	public close(): Thenable<void> {
->>>>>>> 8de993af
 		if (this.noDebug) {
 			// delve isn't running so no need to halt
 			return Promise.resolve();
@@ -765,13 +757,8 @@
 		});
 	}
 
-<<<<<<< HEAD
 	private setBreakPoints(response: DebugProtocol.SetBreakpointsResponse, args: DebugProtocol.SetBreakpointsArguments): Promise<void> {
-		let file = normalizePath(args.source.path);
-=======
-	private setBreakPoints(response: DebugProtocol.SetBreakpointsResponse, args: DebugProtocol.SetBreakpointsArguments): Thenable<void> {
 		const file = normalizePath(args.source.path);
->>>>>>> 8de993af
 		if (!this.breakpoints.get(file)) {
 			this.breakpoints.set(file, []);
 		}
