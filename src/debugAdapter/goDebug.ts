--- conflicted
+++ resolved
@@ -501,10 +501,7 @@
 
 				const currentGOWorkspace = getCurrentGoWorkspaceFromGOPATH(env['GOPATH'], dirname);
 				dlvArgs.push(mode || 'debug');
-<<<<<<< HEAD
-
-=======
->>>>>>> 6c737b34
+
 				if (mode === 'exec' || (mode === 'debug' && !isProgramDirectory)) {
 					dlvArgs.push(program);
 				} else if (mode === 'replay') {
@@ -794,7 +791,6 @@
 		response.body.supportsConfigurationDoneRequest = true;
 		response.body.supportsSetVariable = true;
 
-<<<<<<< HEAD
 		// rr which is required for reverse continue is only supported on linux and for certain Intel architectures
 		// See https://github.com/mozilla/rr/wiki/Building-And-Installing#supported-hardware
 		const cpuModel: string = os.cpus()[0].model;
@@ -806,8 +802,6 @@
 		log('InitializeResponse');
 	}
 
-=======
->>>>>>> 6c737b34
 	protected launchRequest(response: DebugProtocol.LaunchResponse, args: LaunchRequestArguments): void {
 		if (!args.program) {
 			this.sendErrorResponse(
@@ -866,11 +860,7 @@
 		args: DebugProtocol.ConfigurationDoneArguments
 	): Promise<void> {
 		log('ConfigurationDoneRequest');
-<<<<<<< HEAD
 		if (this.stopOnEntry || this.isCoreDumpRecord()) {
-=======
-		if (this.stopOnEntry) {
->>>>>>> 6c737b34
 			this.sendEvent(new StoppedEvent('entry', 1));
 			log('StoppedEvent("entry")');
 			this.sendResponse(response);
@@ -935,21 +925,15 @@
 			this.delve.callPromise('Command', [{ name: 'halt' }]).then(
 				() => {
 					return this.setBreakPoints(response, args).then(() => {
-<<<<<<< HEAD
 						if (this.continueRequestRunning) {
 							return this.continue(true).then(null, (err) => {
 								this.logDelveError(err, 'Failed to continue delve after halting it to set breakpoints');
 							});
 						} else if (this.rewindRequestRunning) {
 							return this.rewind(true).then(null, (err) => {
-								logError(`Failed to rewind delve after halting it to set breakpoints: "${err.toString()}"`);
+								this.logDelveError(err, 'Failed to rewind delve after halting it to set breakpoints');
 							});
 						}
-=======
-						return this.continue(true).then(null, (err) => {
-							this.logDelveError(err, 'Failed to continue delve after halting it to set breakpoints');
-						});
->>>>>>> 6c737b34
 					});
 				},
 				(err) => {
