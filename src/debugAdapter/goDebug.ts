--- conflicted
+++ resolved
@@ -995,10 +995,6 @@
 
 	protected async setBreakPointsRequest(response: DebugProtocol.SetBreakpointsResponse, args: DebugProtocol.SetBreakpointsArguments): Promise<void> {
 		log('SetBreakPointsRequest');
-<<<<<<< HEAD
-		if (!this.continueRequestRunning && !this.rewindRequestRunning) {
-			this.setBreakPoints(response, args);
-=======
 		try {
 			// If a program is launched with --continue, the program is running
 			// before we can run attach. So we would need to check the state.
@@ -1008,9 +1004,8 @@
 			logError(`Failed to get state ${String(error)}`);
 		}
 
-		if (!this.debugState.Running && !this.continueRequestRunning) {
+		if (!this.debugState.Running && !this.continueRequestRunning && !this.rewindRequestRunning) {
 			await this.setBreakPoints(response, args);
->>>>>>> 41dbe9cc
 		} else {
 			this.skipStopEventOnce = this.continueRequestRunning;
 			this.delve.callPromise('Command', [{ name: 'halt' }]).then(() => {
