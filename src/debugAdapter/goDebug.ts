--- conflicted
+++ resolved
@@ -429,6 +429,11 @@
 				dlvArgs.push(mode || 'debug');
 				if (mode === 'exec') {
 					dlvArgs.push(program);
+			} else if (mode === 'replay') {
+				if (launchArgs.backend !== 'rr') {
+					return reject('Invalid debugger backend. Only rr is supported for replay mode');
+				}
+				dlvArgs = dlvArgs.concat(launchArgs.traceDirectory);
 				} else if (currentGOWorkspace && env['GO111MODULE'] !== 'on') {
 					dlvArgs.push(dirname.substr(currentGOWorkspace.length + 1));
 				}
@@ -467,28 +472,9 @@
 					return reject(`Missing process ID`);
 				}
 
-<<<<<<< HEAD
-			const currentGOWorkspace = getCurrentGoWorkspaceFromGOPATH(env['GOPATH'], dirname);
-			let dlvArgs = [mode || 'debug'];
-			if (mode === 'exec') {
-				dlvArgs = dlvArgs.concat([program]);
-			} else if (mode === 'replay') {
-				if (launchArgs.backend !== 'rr') {
-					return reject('Invalid debugger backend. Only rr is supported for replay mode');
-				}
-				dlvArgs = dlvArgs.concat(launchArgs.traceDirectory);
-			} else if (currentGOWorkspace && env['GO111MODULE'] !== 'on') {
-				dlvArgs = dlvArgs.concat([dirname.substr(currentGOWorkspace.length + 1)]);
-			}
-			dlvArgs = dlvArgs.concat(['--headless=true', '--listen=' + host + ':' + port.toString()]);
-			if (!this.isApiV1) {
-				dlvArgs.push('--api-version=2');
-			}
-=======
 				if (!existsSync(launchArgs.dlvToolPath)) {
 					return reject(`Cannot find Delve debugger. Install from https://github.com/go-delve/delve & ensure it is in your Go tools path, "GOPATH/bin" or "PATH".`);
 				}
->>>>>>> f578dd7c
 
 				dlvArgs.push('attach', `${launchArgs.processId}`);
 				dlvArgs.push('--headless=true', '--listen=' + launchArgs.host + ':' + launchArgs.port.toString());
