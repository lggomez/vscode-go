/*---------------------------------------------------------
 * Copyright (C) Microsoft Corporation. All rights reserved.
 * Licensed under the MIT License. See License.txt in the project root for license information.
 *--------------------------------------------------------*/

import * as path from 'path';
import * as os from 'os';
import * as fs from 'fs';
import * as util from 'util';
import { DebugProtocol } from 'vscode-debugprotocol';
import { DebugSession, InitializedEvent, TerminatedEvent, ThreadEvent, StoppedEvent, OutputEvent, Thread, StackFrame, Scope, Source, Handles, LoggingDebugSession, Logger, logger } from 'vscode-debugadapter';
import { existsSync, lstatSync } from 'fs';
import { basename, dirname, extname } from 'path';
import { spawn, ChildProcess, execSync, spawnSync, execFile } from 'child_process';
import { Client, RPCConnection } from 'json-rpc2';
import { parseEnvFile, getBinPathWithPreferredGopath, getInferredGopath, getCurrentGoWorkspaceFromGOPATH, envPath, fixDriveCasingInWindows } from '../goPath';

const fsAccess = util.promisify(fs.access);
const fsUnlink = util.promisify(fs.unlink);

// This enum should stay in sync with https://golang.org/pkg/reflect/#Kind

enum GoReflectKind {
	Invalid = 0,
	Bool,
	Int,
	Int8,
	Int16,
	Int32,
	Int64,
	Uint,
	Uint8,
	Uint16,
	Uint32,
	Uint64,
	Uintptr,
	Float32,
	Float64,
	Complex64,
	Complex128,
	Array,
	Chan,
	Func,
	Interface,
	Map,
	Ptr,
	Slice,
	String,
	Struct,
	UnsafePointer
}

// These types should stay in sync with:
// https://github.com/derekparker/delve/blob/master/service/api/types.go

interface CommandOut {
	State: DebuggerState;
}

interface DebuggerState {
	exited: boolean;
	exitStatus: number;
	breakPoint: DebugBreakpoint;
	breakPointInfo: {};
	currentThread: DebugThread;
	currentGoroutine: DebugGoroutine;
}

interface ClearBreakpointOut {
	breakpoint: DebugBreakpoint;
}

interface CreateBreakpointOut {
	breakpoint: DebugBreakpoint;
}

interface GetVersionOut {
	DelveVersion: string;
	APIVersion: number;
}

interface DebugBreakpoint {
	addr: number;
	continue: boolean;
	file: string;
	functionName?: string;
	goroutine: boolean;
	id: number;
	name: string;
	line: number;
	stacktrace: number;
	variables?: DebugVariable[];
	loadArgs?: LoadConfig;
	loadLocals?: LoadConfig;
	cond?: string;
}

interface LoadConfig {
	// FollowPointers requests pointers to be automatically dereferenced.
	followPointers: boolean;
	// MaxVariableRecurse is how far to recurse when evaluating nested types.
	maxVariableRecurse: number;
	// MaxStringLen is the maximum number of bytes read from a string
	maxStringLen: number;
	// MaxArrayValues is the maximum number of elements read from an array, a slice or a map.
	maxArrayValues: number;
	// MaxStructFields is the maximum number of fields read from a struct, -1 will read all fields.
	maxStructFields: number;
}

interface DebugThread {
	file: string;
	id: number;
	line: number;
	pc: number;
	function?: DebugFunction;
}

interface StacktraceOut {
	Locations: DebugLocation[];
}

interface DebugLocation {
	pc: number;
	file: string;
	line: number;
	function: DebugFunction;
}

interface DebugFunction {
	name: string;
	value: number;
	type: number;
	goType: number;
	args: DebugVariable[];
	locals: DebugVariable[];
}

interface ListVarsOut {
	Variables: DebugVariable[];
}

interface ListFunctionArgsOut {
	Args: DebugVariable[];
}

interface EvalOut {
	Variable: DebugVariable;
}

enum GoVariableFlags {
	VariableEscaped = 1,
	VariableShadowed = 2,
	VariableConstant = 4,
	VariableArgument = 8,
	VariableReturnArgument = 16
}

interface DebugVariable {
	name: string;
	addr: number;
	type: string;
	realType: string;
	kind: GoReflectKind;
	flags: GoVariableFlags;
	onlyAddr: boolean;
	DeclLine: number;
	value: string;
	len: number;
	cap: number;
	children: DebugVariable[];
	unreadable: string;
	fullyQualifiedName: string;
}

interface ListGoroutinesOut {
	Goroutines: DebugGoroutine[];
}

interface DebugGoroutine {
	id: number;
	currentLoc: DebugLocation;
	userCurrentLoc: DebugLocation;
	goStatementLoc: DebugLocation;
}

interface DebuggerCommand {
	name: string;
	threadID?: number;
	goroutineID?: number;
}

interface RestartOut {
	DiscardedBreakpoints: DiscardedBreakpoint[];
}

interface DiscardedBreakpoint {
	breakpoint: DebugBreakpoint;
	reason: string;
}

// This interface should always match the schema found in `package.json`.
interface LaunchRequestArguments extends DebugProtocol.LaunchRequestArguments {
	[key: string]: any;
	program: string;
	stopOnEntry?: boolean;
	args?: string[];
	showLog?: boolean;
	logOutput?: string;
	cwd?: string;
	env?: { [key: string]: string; };
	mode?: string;
	remotePath?: string;
	port?: number;
	host?: string;
	buildFlags?: string;
	init?: string;
	trace?: 'verbose' | 'log' | 'error';
	/** Optional path to .env file. */
	envFile?: string;
	backend?: string;
	output?: string;
	/** Delve LoadConfig parameters **/
	dlvLoadConfig?: LoadConfig;
	dlvToolPath: string;
	/** Delve Version */
	apiVersion: number;
	/** Delve maximum stack trace depth */
	stackTraceDepth: number;

	showGlobalVariables?: boolean;
	currentFile: string;
}

process.on('uncaughtException', (err: any) => {
	const errMessage = err && (err.stack || err.message);
	logger.error(`Unhandled error in debug adapter: ${errMessage}`);
	throw err;
});

function logArgsToString(args: any[]): string {
	return args.map(arg => {
		return typeof arg === 'string' ?
			arg :
			JSON.stringify(arg);
	}).join(' ');
}

function log(...args: any[]) {
	logger.warn(logArgsToString(args));
}

function logError(...args: any[]) {
	logger.error(logArgsToString(args));
}

function normalizePath(filePath: string) {
	if (process.platform === 'win32') {
		filePath = path.normalize(filePath);
		return fixDriveCasingInWindows(filePath);
	}
	return filePath;
}

class Delve {
	program: string;
	remotePath: string;
	localDebugeePath: string | undefined;
	debugProcess: ChildProcess;
	loadConfig: LoadConfig;
	connection: Promise<RPCConnection>;
	onstdout: (str: string) => void;
	onstderr: (str: string) => void;
	onclose: (code: number) => void;
	noDebug: boolean;
	isApiV1: boolean;
	dlvEnv: any;
	stackTraceDepth: number;

	constructor(remotePath: string, port: number, host: string, program: string, launchArgs: LaunchRequestArguments) {
		this.program = normalizePath(program);
		this.remotePath = remotePath;
		this.isApiV1 = false;
		if (typeof launchArgs.apiVersion === 'number') {
			this.isApiV1 = launchArgs.apiVersion === 1;
		} else if (typeof launchArgs['useApiV1'] === 'boolean') {
			this.isApiV1 = launchArgs['useApiV1'];
		}
		this.stackTraceDepth = typeof launchArgs.stackTraceDepth === 'number' ? launchArgs.stackTraceDepth : 50;
		const mode = launchArgs.mode;
		let dlvCwd = dirname(program);
		let isProgramDirectory = false;
		const launchArgsEnv = launchArgs.env || {};
		this.connection = new Promise((resolve, reject) => {
			// Validations on the program
			if (!program) {
				return reject('The program attribute is missing in the debug configuration in launch.json');
			}
			try {
				const pstats = lstatSync(program);
				if (pstats.isDirectory()) {
					if (mode === 'exec') {
						logError(`The program "${program}" must not be a directory in exec mode`);
						return reject('The program attribute must be an executable in exec mode');
					}
					dlvCwd = program;
					isProgramDirectory = true;
				} else if (mode !== 'exec' && extname(program) !== '.go') {
					logError(`The program "${program}" must be a valid go file in debug mode`);
					return reject('The program attribute must be a directory or .go file in debug mode');
				}
			} catch (e) {
				logError(`The program "${program}" does not exist: ${e}`);
				return reject('The program attribute must point to valid directory, .go file or executable.');
			}

			// read env from disk and merge into env variables
			let fileEnv = {};
			try {
				fileEnv = parseEnvFile(launchArgs.envFile);
			} catch (e) {
				return reject(e);
			}

			const env = Object.assign({}, process.env, fileEnv, launchArgsEnv);

			const dirname = isProgramDirectory ? program : path.dirname(program);
			if (!env['GOPATH'] && (mode === 'debug' || mode === 'test')) {
				// If no GOPATH is set, then infer it from the file/package path
				// Not applicable to exec mode in which case `program` need not point to source code under GOPATH
				env['GOPATH'] = getInferredGopath(dirname) || env['GOPATH'];
			}
			this.dlvEnv = env;
			log(`Using GOPATH: ${env['GOPATH']}`);

			if (!!launchArgs.noDebug) {
				if (mode === 'debug') {
					if (isProgramDirectory && launchArgs.currentFile) {
						program = launchArgs.currentFile;
						isProgramDirectory = false;
					}

					if (!isProgramDirectory) {
						this.noDebug = true;
						const runArgs = ['run'];
						if (launchArgs.buildFlags) {
							runArgs.push(launchArgs.buildFlags);
						}
						runArgs.push(program);
						if (launchArgs.args) {
							runArgs.push(...launchArgs.args);
						}
						this.debugProcess = spawn(getBinPathWithPreferredGopath('go', []), runArgs, { env });
						this.debugProcess.stderr.on('data', chunk => {
							const str = chunk.toString();
							if (this.onstderr) { this.onstderr(str); }
						});
						this.debugProcess.stdout.on('data', chunk => {
							const str = chunk.toString();
							if (this.onstdout) { this.onstdout(str); }
						});
						this.debugProcess.on('close', (code) => {
							logError('Process exiting with code: ' + code);
							if (this.onclose) { this.onclose(code); }
						});
						this.debugProcess.on('error', (err) => {
							reject(err);
						});
						resolve();
						return;
					}
				}
			}
			this.noDebug = false;
			let serverRunning = false;

			// Get default LoadConfig values according to delve API:
			// https://github.com/derekparker/delve/blob/c5c41f635244a22d93771def1c31cf1e0e9a2e63/service/rpc1/server.go#L13
			// https://github.com/derekparker/delve/blob/c5c41f635244a22d93771def1c31cf1e0e9a2e63/service/rpc2/server.go#L423
			this.loadConfig = launchArgs.dlvLoadConfig || {
				followPointers: true,
				maxVariableRecurse: 1,
				maxStringLen: 64,
				maxArrayValues: 64,
				maxStructFields: -1
			};

			if (mode === 'remote') {
				this.debugProcess = null;
				serverRunning = true;  // assume server is running when in remote mode
				connectClient(port, host);
				return;
			}

			if (!existsSync(launchArgs.dlvToolPath)) {
				log(`Couldn't find dlv at the Go tools path, ${process.env['GOPATH']}${env['GOPATH'] ? ', ' + env['GOPATH'] : ''} or ${envPath}`);
				return reject(`Cannot find Delve debugger. Install from https://github.com/derekparker/delve & ensure it is in your Go tools path, "GOPATH/bin" or "PATH".`);
			}

			const currentGOWorkspace = getCurrentGoWorkspaceFromGOPATH(env['GOPATH'], dirname);
			let dlvArgs = [mode || 'debug'];
			if (mode === 'exec') {
				dlvArgs = dlvArgs.concat([program]);
			} else if (mode === 'replay') {
				dlvArgs = dlvArgs.concat(launchArgs.traceDirectory);
			} else if (currentGOWorkspace && env['GO111MODULE'] !== 'on') {
				dlvArgs = dlvArgs.concat([dirname.substr(currentGOWorkspace.length + 1)]);
			}
			dlvArgs = dlvArgs.concat(['--headless=true', '--listen=' + host + ':' + port.toString()]);
			if (!this.isApiV1) {
				dlvArgs.push('--api-version=2');
			}

			if (launchArgs.showLog) {
				dlvArgs = dlvArgs.concat(['--log=' + launchArgs.showLog.toString()]);
			}
			if (launchArgs.logOutput) {
				dlvArgs = dlvArgs.concat(['--log-output=' + launchArgs.logOutput]);
			}
			if (launchArgs.cwd) {
				dlvArgs = dlvArgs.concat(['--wd=' + launchArgs.cwd]);
			}
			if (launchArgs.buildFlags) {
				dlvArgs = dlvArgs.concat(['--build-flags=' + launchArgs.buildFlags]);
			}
			if (launchArgs.init) {
				dlvArgs = dlvArgs.concat(['--init=' + launchArgs.init]);
			}
			if (launchArgs.backend) {
				dlvArgs = dlvArgs.concat(['--backend=' + launchArgs.backend]);
			}
			if (launchArgs.output && mode === 'debug') {
				dlvArgs = dlvArgs.concat(['--output=' + launchArgs.output]);
			}
<<<<<<< HEAD
			if (launchArgs.args) {
				if (launchArgs.args.length > 0) {
					dlvArgs = dlvArgs.concat(['--', ...launchArgs.args]);
				}
=======
			if (launchArgs.args && (launchArgs.args.length > 0)) {
				dlvArgs = dlvArgs.concat(['--', ...launchArgs.args]);
>>>>>>> fc63f6a4
			}

			log(`Current working directory: ${dlvCwd}`);
			log(`Running: ${launchArgs.dlvToolPath} ${dlvArgs.join(' ')}`);

			this.debugProcess = spawn(launchArgs.dlvToolPath, dlvArgs, {
				cwd: dlvCwd,
				env,
			});

			this.localDebugeePath = this.getLocalDebugeePath(launchArgs.output);
			function connectClient(port: number, host: string) {
				// Add a slight delay to avoid issues on Linux with
				// Delve failing calls made shortly after connection.
				setTimeout(() => {
					const client = Client.$create(port, host);
					client.connectSocket((err, conn) => {
						if (err) return reject(err);
						return resolve(conn);
					});
				}, 200);
			}

			this.debugProcess.stderr.on('data', chunk => {
				const str = chunk.toString();
				if (this.onstderr) { this.onstderr(str); }
			});
			this.debugProcess.stdout.on('data', chunk => {
				const str = chunk.toString();
				if (this.onstdout) { this.onstdout(str); }
				if (!serverRunning) {
					serverRunning = true;
					connectClient(port, host);
				}
			});
			this.debugProcess.on('close', (code) => {
				// TODO: Report `dlv` crash to user.
				logError('Process exiting with code: ' + code);
				if (this.onclose) { this.onclose(code); }
			});
			this.debugProcess.on('error', (err) => {
				reject(err);
			});
		});
	}

	call<T>(command: string, args: any[], callback: (err: Error, results: T) => void) {
		this.connection.then(conn => {
			conn.call('RPCServer.' + command, args, callback);
		}, err => {
			callback(err, null);
		});
	}

	public callPromise<T>(command: string, args: any[]): Thenable<T> {
		return new Promise<T>((resolve, reject) => {
			this.connection.then(conn => {
				conn.call<T>(`RPCServer.${command}`, args, (err, res) => {
					return err ? reject(err) : resolve(res);
				});
			}, err => {
				reject(err);
			});
		});
	}

	/**
	 * Closing a debugging session follows different approaches for local vs remote delve process.
	 *
	 * For local process, since the extension starts the delve process, the extension should close it as well.
	 * To gracefully clean up the assets created by delve, we send the Detach request with kill option set to true.
	 *
	 * For remote process, since the extension doesnt start the delve process, we only detach from it without killing it.
	 *
	 * The only way to detach from delve when it is running a program is to send a Halt request first.
	 * Since the Halt request might sometimes take too long to complete, we have a timer in place to forcefully kill
	 * the debug process and clean up the assets in case of local debugging
	 */
	public close(): Thenable<void> {
		if (this.noDebug) {
			// delve isn't running so no need to halt
			return Promise.resolve();
		}
		log('HaltRequest');

		const isLocalDebugging: boolean = !!this.debugProcess;
		const forceCleanup = async () => {
			killTree(this.debugProcess.pid);
			await removeFile(this.localDebugeePath);
		};
		return new Promise(async resolve => {
			const timeoutToken: NodeJS.Timer = isLocalDebugging && setTimeout(async () => {
				log('Killing debug process manually as we could not halt delve in time');
				await forceCleanup();
				resolve();
			}, 1000);

			let haltErrMsg;
			try {
				await this.callPromise('Command', [{ name: 'halt' }]);
			} catch (err) {
				log('HaltResponse');
				haltErrMsg = err ? err.toString() : '';
				log(`Failed to halt - ${haltErrMsg}`);
			}
			clearTimeout(timeoutToken);

			const targetHasExited: boolean = haltErrMsg && haltErrMsg.endsWith('has exited with status 0');
			const shouldDetach: boolean = !haltErrMsg || targetHasExited;
			let shouldForceClean: boolean = !shouldDetach && isLocalDebugging;
			if (shouldDetach) {
				log('DetachRequest');
				try {
					await this.callPromise('Detach', [this.isApiV1 ? true : { Kill: isLocalDebugging }]);
				} catch (err) {
					log('DetachResponse');
					logError(`Failed to detach - ${(err.toString() || '')}`);
					shouldForceClean = isLocalDebugging;
				}
			}
			if (shouldForceClean) {
				await forceCleanup();
			}
			return resolve();
		});
	}

	private getLocalDebugeePath(output: string | undefined): string {
		const configOutput = output || 'debug';
		return path.isAbsolute(configOutput)
			? configOutput
			: path.resolve(this.program, configOutput);
	}
}

class GoDebugSession extends LoggingDebugSession {

	private variableHandles: Handles<DebugVariable>;
	private breakpoints: Map<string, DebugBreakpoint[]>;
	private skipStopEventOnce: boolean; // Editing breakpoints requires halting delve, skip sending Stop Event to VS Code in such cases
	private goroutines: Set<number>;
	private debugState: DebuggerState;
	private delve: Delve;
	private localPathSeparator: string;
	private remotePathSeparator: string;
	private stackFrameHandles: Handles<[number, number]>;
	private packageInfo = new Map<string, string>();
	private launchArgs: LaunchRequestArguments;
	private logLevel: Logger.LogLevel = Logger.LogLevel.Error;
	private readonly initdone = 'initdone·';

	private showGlobalVariables: boolean = false;
	public constructor(debuggerLinesStartAt1: boolean, isServer: boolean = false) {
		super('', debuggerLinesStartAt1, isServer);
		this.variableHandles = new Handles<DebugVariable>();
		this.skipStopEventOnce = false;
		this.goroutines = new Set<number>();
		this.debugState = null;
		this.delve = null;
		this.breakpoints = new Map<string, DebugBreakpoint[]>();
		this.stackFrameHandles = new Handles<[number, number]>();
	}

	protected initializeRequest(response: DebugProtocol.InitializeResponse, args: DebugProtocol.InitializeRequestArguments): void {
		log('InitializeRequest');
		// This debug adapter implements the configurationDoneRequest.
		response.body.supportsConfigurationDoneRequest = true;
		response.body.supportsSetVariable = true;
		response.body.supportsStepBack = true;
		this.sendResponse(response);
		log('InitializeResponse');
	}

	protected findPathSeperator(path: string) {
		if (/^(\w:[\\/]|\\\\)/.test(path)) return '\\';
		return path.includes('/') ? '/' : '\\';
	}

	protected launchRequest(response: DebugProtocol.LaunchResponse, args: LaunchRequestArguments): void {
		this.launchArgs = args;
		this.logLevel = args.trace === 'verbose' ?
			Logger.LogLevel.Verbose :
			args.trace === 'log' ? Logger.LogLevel.Log :
				Logger.LogLevel.Error;
		const logPath = this.logLevel !== Logger.LogLevel.Error ? path.join(os.tmpdir(), 'vscode-go-debug.txt') : undefined;
		logger.setup(this.logLevel, logPath);

		if (typeof (args.showGlobalVariables) === 'boolean') {
			this.showGlobalVariables = args.showGlobalVariables;
		}

		if (!args.program) {
			this.sendErrorResponse(response, 3000, 'Failed to continue: The program attribute is missing in the debug configuration in launch.json');
			return;
		}

		// Launch the Delve debugger on the program
		let localPath = args.program;
		let remotePath = args.remotePath || '';
		const port = args.port || random(2000, 50000);
		const host = args.host || '127.0.0.1';

		if (remotePath.length > 0) {
			this.localPathSeparator = this.findPathSeperator(localPath);
			this.remotePathSeparator = this.findPathSeperator(remotePath);

			const llist = localPath.split(/\/|\\/).reverse();
			const rlist = remotePath.split(/\/|\\/).reverse();
			let i = 0;
			for (; i < llist.length; i++) if (llist[i] !== rlist[i] || llist[i] === 'src') break;

			if (i) {
				localPath = llist.reverse().slice(0, -i).join(this.localPathSeparator) + this.localPathSeparator;
				remotePath = rlist.reverse().slice(0, -i).join(this.remotePathSeparator) + this.remotePathSeparator;
			} else if ((remotePath.endsWith('\\')) || (remotePath.endsWith('/'))) {
				remotePath = remotePath.substring(0, remotePath.length - 1);
			}
		}

		this.delve = new Delve(remotePath, port, host, localPath, args);
		this.delve.onstdout = (str: string) => {
			this.sendEvent(new OutputEvent(str, 'stdout'));
		};
		this.delve.onstderr = (str: string) => {
			this.sendEvent(new OutputEvent(str, 'stderr'));
		};
		this.delve.onclose = (code) => {
			if (code !== 0) {
				this.sendErrorResponse(response, 3000, 'Failed to continue: Check the debug console for details.');
			}
			log('Sending TerminatedEvent as delve is closed');
			this.sendEvent(new TerminatedEvent());
		};

		this.delve.connection.then(() => {
			if (!this.delve.noDebug) {
				this.delve.call<GetVersionOut>('GetVersion', [], (err, out) => {
					if (err) {
						logError(err);
						return this.sendErrorResponse(response, 2001, 'Failed to get remote server version: "{e}"', { e: err.toString() });
					}
					const clientVersion = this.delve.isApiV1 ? 1 : 2;
					if (out.APIVersion !== clientVersion) {
						const errorMessage = `The remote server is running on delve v${out.APIVersion} API and the client is running v${clientVersion} API. Change the version used on the client by using the setting "apiVersion" to true or false as appropriate.`;
						logError(errorMessage);
						return this.sendErrorResponse(response,
							3000,
							errorMessage);
					}
				});

				this.sendEvent(new InitializedEvent());
				log('InitializeEvent');
			}
			this.sendResponse(response);
		}, err => {
			this.sendErrorResponse(response, 3000, 'Failed to continue: "{e}"', { e: err.toString() });
			log('ContinueResponse');
		});
	}

	protected disconnectRequest(response: DebugProtocol.DisconnectResponse, args: DebugProtocol.DisconnectArguments): void {
		log('DisconnectRequest');
		this.delve.close().then(() => {
			log('DisconnectRequest to parent');
			super.disconnectRequest(response, args);
			log('DisconnectResponse');
		});
	}

	protected configurationDoneRequest(response: DebugProtocol.ConfigurationDoneResponse, args: DebugProtocol.ConfigurationDoneArguments): void {
		log('ConfigurationDoneRequest');

		if (this.launchArgs.stopOnEntry) {
			this.sendEvent(new StoppedEvent('breakpoint', 0));
			log('StoppedEvent("breakpoint")');
			this.sendResponse(response);
		} else {
			this.continueRequest(<DebugProtocol.ContinueResponse>response);
		}
	}

	protected toDebuggerPath(path: string): string {
		if (this.delve.remotePath.length === 0) {
			return this.convertClientPathToDebugger(path);
		}
		return path.replace(this.delve.program, this.delve.remotePath).split(this.localPathSeparator).join(this.remotePathSeparator);
	}

	protected toLocalPath(pathToConvert: string): string {
		if (this.delve.remotePath.length === 0) {
			return this.convertDebuggerPathToClient(pathToConvert);
		}

		// Fix for https://github.com/Microsoft/vscode-go/issues/1178
		// When the pathToConvert is under GOROOT, replace the remote GOROOT with local GOROOT
		if (!pathToConvert.startsWith(this.delve.remotePath)) {
			const index = pathToConvert.indexOf(`${this.remotePathSeparator}src${this.remotePathSeparator}`);
			const goroot = process.env['GOROOT'];
			if (goroot && index > 0) {
				return path.join(goroot, pathToConvert.substr(index));
			}
		}
		return pathToConvert.replace(this.delve.remotePath, this.delve.program).split(this.remotePathSeparator).join(this.localPathSeparator);
	}

	private updateGoroutinesList(goroutines: DebugGoroutine[]): void {
		// Assume we need to stop all the threads we saw before...
		const needsToBeStopped = new Set<number>();
		this.goroutines.forEach(id => needsToBeStopped.add(id));
		for (const goroutine of goroutines) {
			// ...but delete from list of threads to stop if we still see it
			needsToBeStopped.delete(goroutine.id);
			if (!this.goroutines.has(goroutine.id)) {
				// Send started event if it's new
				this.sendEvent(new ThreadEvent('started', goroutine.id));
			}
			this.goroutines.add(goroutine.id);
		}
		// Send existed event if it's no longer there
		needsToBeStopped.forEach(id => {
			this.sendEvent(new ThreadEvent('exited', id));
			this.goroutines.delete(id);
		});
	}

	private setBreakPoints(response: DebugProtocol.SetBreakpointsResponse, args: DebugProtocol.SetBreakpointsArguments): Thenable<void> {
		const file = normalizePath(args.source.path);
		if (!this.breakpoints.get(file)) {
			this.breakpoints.set(file, []);
		}
		const remoteFile = this.toDebuggerPath(file);

		return Promise.all(this.breakpoints.get(file).map(existingBP => {
			log('Clearing: ' + existingBP.id);
			return this.delve.callPromise('ClearBreakpoint', [this.delve.isApiV1 ? existingBP.id : { Id: existingBP.id }]);
		})).then(() => {
			log('All cleared');
			return Promise.all(args.breakpoints.map(breakpoint => {
				if (this.delve.remotePath.length === 0) {
					log('Creating on: ' + file + ':' + breakpoint.line);
				} else {
					log('Creating on: ' + file + ' (' + remoteFile + ') :' + breakpoint.line);
				}
				const breakpointIn = <DebugBreakpoint>{};
				breakpointIn.file = remoteFile;
				breakpointIn.line = breakpoint.line;
				breakpointIn.loadArgs = this.delve.loadConfig;
				breakpointIn.loadLocals = this.delve.loadConfig;
				breakpointIn.cond = breakpoint.condition;
				return this.delve.callPromise('CreateBreakpoint', [this.delve.isApiV1 ? breakpointIn : { Breakpoint: breakpointIn }]).then(null, err => {
					log('Error on CreateBreakpoint: ' + err.toString());
					return null;
				});
			}));
		}).then(newBreakpoints => {
			if (!this.delve.isApiV1) {
				// Unwrap breakpoints from v2 apicall
				newBreakpoints = newBreakpoints.map((bp, i) => {
					return bp ? bp.Breakpoint : null;
				});
			}
			log('All set:' + JSON.stringify(newBreakpoints));
			const breakpoints = newBreakpoints.map((bp, i) => {
				if (bp) {
					return { verified: true, line: bp.line };
				} else {
					return { verified: false, line: args.lines[i] };
				}
			});
			this.breakpoints.set(file, newBreakpoints.filter(x => !!x));
			return breakpoints;
		}).then(breakpoints => {
			response.body = { breakpoints };
			this.sendResponse(response);
			log('SetBreakPointsResponse');
		}, err => {
			this.sendErrorResponse(response, 2002, 'Failed to set breakpoint: "{e}"', { e: err.toString() });
			logError(err);
		});
	}

	protected setBreakPointsRequest(response: DebugProtocol.SetBreakpointsResponse, args: DebugProtocol.SetBreakpointsArguments): void {
		log('SetBreakPointsRequest');
		if (!this.continueRequestRunning && !this.rewindRequestRunning) {
			this.setBreakPoints(response, args);
		} else {
			this.skipStopEventOnce = true;
			this.delve.callPromise('Command', [{ name: 'halt' }]).then(() => {
				return this.setBreakPoints(response, args).then(() => {
					if (this.continueRequestRunning) {
						return this.continue(true).then(null, err => {
							logError(`Failed to continue delve after halting it to set breakpoints: "${err.toString()}"`);
						});
					} else if (this.rewindRequestRunning) {
						return this.rewind(true).then(null, err => {
							logError(`Failed to rewind delve after halting it to set breakpoints: "${err.toString()}"`);
						});
					}
				});
			}, err => {
				this.skipStopEventOnce = false;
				logError(err);
				return this.sendErrorResponse(response, 2008, 'Failed to halt delve before attempting to set breakpoint: "{e}"', { e: err.toString() });
			});
		}
	}

	protected threadsRequest(response: DebugProtocol.ThreadsResponse): void {
		if (this.continueRequestRunning) {
			// Thread request to delve is syncronous and will block if a previous async continue request didn't return
			response.body = { threads: [new Thread(1, 'Dummy')] };
			return this.sendResponse(response);
		}
		log('ThreadsRequest');
		this.delve.call<DebugGoroutine[] | ListGoroutinesOut>('ListGoroutines', [], (err, out) => {
			if (this.debugState && this.debugState.exited) {
				// If the program exits very quickly, the initial threadsRequest will complete after it has exited.
				// A TerminatedEvent has already been sent. Ignore the err returned in this case.
				response.body = { threads: [] };
				return this.sendResponse(response);
			}

			if (err) {
				logError('Failed to get threads - ' + err.toString());
				return this.sendErrorResponse(response, 2003, 'Unable to display threads: "{e}"', { e: err.toString() });
			}
			const goroutines = this.delve.isApiV1 ? <DebugGoroutine[]>out : (<ListGoroutinesOut>out).Goroutines;
			log('goroutines', goroutines);
			this.updateGoroutinesList(goroutines);
			const threads = goroutines.map(goroutine =>
				new Thread(
					goroutine.id,
					goroutine.userCurrentLoc.function ? goroutine.userCurrentLoc.function.name : (goroutine.userCurrentLoc.file + '@' + goroutine.userCurrentLoc.line)
				)
			);
			response.body = { threads };
			this.sendResponse(response);
			log('ThreadsResponse', threads);
		});
	}

	protected stackTraceRequest(response: DebugProtocol.StackTraceResponse, args: DebugProtocol.StackTraceArguments): void {
		log('StackTraceRequest');
		// delve does not support frame paging, so we ask for a large depth
		const goroutineId = args.threadId;
		const stackTraceIn = { id: goroutineId, depth: this.delve.stackTraceDepth };
		if (!this.delve.isApiV1) {
			Object.assign(stackTraceIn, { full: false, cfg: this.delve.loadConfig });
		}
		this.delve.call<DebugLocation[] | StacktraceOut>(this.delve.isApiV1 ? 'StacktraceGoroutine' : 'Stacktrace', [stackTraceIn], (err, out) => {
			if (err) {
				logError('Failed to produce stack trace!');
				return this.sendErrorResponse(response, 2004, 'Unable to produce stack trace: "{e}"', { e: err.toString() });
			}
			const locations = this.delve.isApiV1 ? <DebugLocation[]>out : (<StacktraceOut>out).Locations;
			log('locations', locations);
			let stackFrames = locations.map((location, frameId) => {
				const uniqueStackFrameId = this.stackFrameHandles.create([goroutineId, frameId]);
				return new StackFrame(
					uniqueStackFrameId,
					location.function ? location.function.name : '<unknown>',
					location.file === '<autogenerated>' ? null : new Source(
						basename(location.file),
						this.toLocalPath(location.file)
					),
					location.line,
					0
				);
			});
			if (args.startFrame > 0) {
				stackFrames = stackFrames.slice(args.startFrame);
			}
			if (args.levels > 0) {
				stackFrames = stackFrames.slice(0, args.levels);
			}
			response.body = { stackFrames, totalFrames: locations.length };
			this.sendResponse(response);
			log('StackTraceResponse');
		});
	}

	protected scopesRequest(response: DebugProtocol.ScopesResponse, args: DebugProtocol.ScopesArguments): void {
		log('ScopesRequest');
		const [goroutineId, frameId] = this.stackFrameHandles.get(args.frameId);
		const listLocalVarsIn = { goroutineID: goroutineId, frame: frameId };
		this.delve.call<DebugVariable[] | ListVarsOut>('ListLocalVars', this.delve.isApiV1 ? [listLocalVarsIn] : [{ scope: listLocalVarsIn, cfg: this.delve.loadConfig }], (err, out) => {
			if (err) {
				logError('Failed to list local variables - ' + err.toString());
				return this.sendErrorResponse(response, 2005, 'Unable to list locals: "{e}"', { e: err.toString() });
			}
			const locals = this.delve.isApiV1 ? <DebugVariable[]>out : (<ListVarsOut>out).Variables;
			log('locals', locals);
			this.addFullyQualifiedName(locals);
			const listLocalFunctionArgsIn = { goroutineID: goroutineId, frame: frameId };
			this.delve.call<DebugVariable[] | ListFunctionArgsOut>('ListFunctionArgs', this.delve.isApiV1 ? [listLocalFunctionArgsIn] : [{ scope: listLocalFunctionArgsIn, cfg: this.delve.loadConfig }], (err, outArgs) => {
				if (err) {
					logError('Failed to list function args - ' + err.toString());
					return this.sendErrorResponse(response, 2006, 'Unable to list args: "{e}"', { e: err.toString() });
				}
				const args = this.delve.isApiV1 ? <DebugVariable[]>outArgs : (<ListFunctionArgsOut>outArgs).Args;
				log('functionArgs', args);
				this.addFullyQualifiedName(args);
				const vars = args.concat(locals);
				// annotate shadowed variables in parentheses
				const shadowedVars = new Map<string, Array<number>>();
				for (let i = 0; i < vars.length; ++i) {
					if ((vars[i].flags & GoVariableFlags.VariableShadowed) === 0) {
						continue;
					}
					const varName = vars[i].name;
					if (!shadowedVars.has(varName)) {
						const indices = new Array<number>();
						indices.push(i);
						shadowedVars.set(varName, indices);
					} else {
						shadowedVars.get(varName).push(i);
					}
				}
				for (const svIndices of shadowedVars.values()) {
					// sort by declared line number in descending order
					svIndices.sort((lhs: number, rhs: number) => {
						return vars[rhs].DeclLine - vars[lhs].DeclLine;
					});
					// enclose in parentheses, one pair per scope
					for (let scope = 0; scope < svIndices.length; ++scope) {
						const svIndex = svIndices[scope];
						// start at -1 so scope of 0 has one pair of parens
						for (let count = -1; count < scope; ++count) {
							vars[svIndex].name = `(${vars[svIndex].name})`;
						}
					}
				}
				const scopes = new Array<Scope>();
				const localVariables: DebugVariable = {
					name: 'Local',
					addr: 0,
					type: '',
					realType: '',
					kind: 0,
					flags: 0,
					onlyAddr: false,
					DeclLine: 0,
					value: '',
					len: 0,
					cap: 0,
					children: vars,
					unreadable: '',
					fullyQualifiedName: '',
				};

				scopes.push(new Scope('Local', this.variableHandles.create(localVariables), false));
				response.body = { scopes };

				if (!this.showGlobalVariables) {
					this.sendResponse(response);
					log('ScopesResponse');
					return;
				}

				this.getPackageInfo(this.debugState).then(packageName => {
					if (!packageName) {
						this.sendResponse(response);
						log('ScopesResponse');
						return;
					}
					const filter = `^${packageName}\\.`;
					this.delve.call<DebugVariable[] | ListVarsOut>('ListPackageVars', this.delve.isApiV1 ? [filter] : [{ filter, cfg: this.delve.loadConfig }], (err, out) => {
						if (err) {
							logError('Failed to list global vars - ' + err.toString());
							return this.sendErrorResponse(response, 2007, 'Unable to list global vars: "{e}"', { e: err.toString() });
						}
						const globals = this.delve.isApiV1 ? <DebugVariable[]>out : (<ListVarsOut>out).Variables;
						let initdoneIndex = -1;
						for (let i = 0; i < globals.length; i++) {
							globals[i].name = globals[i].name.substr(packageName.length + 1);
							if (initdoneIndex === -1 && globals[i].name === this.initdone) {
								initdoneIndex = i;
							}
						}
						if (initdoneIndex > -1) {
							globals.splice(initdoneIndex, 1);
						}
						log('global vars', globals);

						const globalVariables: DebugVariable = {
							name: 'Global',
							addr: 0,
							type: '',
							realType: '',
							kind: 0,
							flags: 0,
							onlyAddr: false,
							DeclLine: 0,
							value: '',
							len: 0,
							cap: 0,
							children: globals,
							unreadable: '',
							fullyQualifiedName: '',
						};
						scopes.push(new Scope('Global', this.variableHandles.create(globalVariables), false));
						this.sendResponse(response);
						log('ScopesResponse');
					});
				});
			});
		});
	}

	private getPackageInfo(debugState: DebuggerState): Thenable<string> {
		if (!debugState.currentThread || !debugState.currentThread.file) {
			return Promise.resolve(null);
		}
		const dir = path.dirname(this.delve.remotePath.length ? this.toLocalPath(debugState.currentThread.file) : debugState.currentThread.file);
		if (this.packageInfo.has(dir)) {
			return Promise.resolve(this.packageInfo.get(dir));
		}
		return new Promise(resolve => {
			execFile(getBinPathWithPreferredGopath('go', []), ['list', '-f', '{{.Name}} {{.ImportPath}}'], { cwd: dir, env: this.delve.dlvEnv }, (err, stdout, stderr) => {
				if (err || stderr || !stdout) {
					logError(`go list failed on ${dir}: ${stderr || err}`);
					return resolve();
				}
				if (stdout.split('\n').length !== 2) {
					logError(`Cannot determine package for ${dir}`);
					return resolve();
				}
				const spaceIndex = stdout.indexOf(' ');
				const result = stdout.substr(0, spaceIndex) === 'main' ? 'main' : stdout.substr(spaceIndex).trim();
				this.packageInfo.set(dir, result);
				resolve(result);
			});
		});
	}

	private convertDebugVariableToProtocolVariable(v: DebugVariable): { result: string; variablesReference: number; } {
		if (v.kind === GoReflectKind.UnsafePointer) {
			return {
				result: `unsafe.Pointer(0x${v.children[0].addr.toString(16)})`,
				variablesReference: 0
			};
		} else if (v.kind === GoReflectKind.Ptr) {
			if (v.children[0].addr === 0) {
				return {
					result: 'nil <' + v.type + '>',
					variablesReference: 0
				};
			} else if (v.children[0].type === 'void') {
				return {
					result: 'void',
					variablesReference: 0
				};
			} else {
				if (v.children[0].children.length > 0) {
					// Generate correct fullyQualified names for variable expressions
					v.children[0].fullyQualifiedName = v.fullyQualifiedName;
					v.children[0].children.forEach(child => {
						child.fullyQualifiedName = v.fullyQualifiedName + '.' + child.name;
					});
				}
				return {
					result: `<${v.type}>(0x${v.children[0].addr.toString(16)})`,
					variablesReference: v.children.length > 0 ? this.variableHandles.create(v) : 0
				};
			}
		} else if (v.kind === GoReflectKind.Slice) {
			return {
				result: '<' + v.type + '> (length: ' + v.len + ', cap: ' + v.cap + ')',
				variablesReference: this.variableHandles.create(v)
			};
		} else if (v.kind === GoReflectKind.Map) {
			return {
				result: '<' + v.type + '> (length: ' + v.len + ')',
				variablesReference: this.variableHandles.create(v)
			};
		} else if (v.kind === GoReflectKind.Array) {
			return {
				result: '<' + v.type + '>',
				variablesReference: this.variableHandles.create(v)
			};
		} else if (v.kind === GoReflectKind.String) {
			let val = v.value;
			const byteLength = Buffer.byteLength(val || '');
			if (v.value && byteLength < v.len) {
				val += `...+${v.len - byteLength} more`;
			}
			return {
				result: v.unreadable ? ('<' + v.unreadable + '>') : ('"' + val + '"'),
				variablesReference: 0
			};
		} else {
			// Default case - structs
			if (v.children.length > 0) {
				// Generate correct fullyQualified names for variable expressions
				v.children.forEach(child => {
					child.fullyQualifiedName = v.fullyQualifiedName + '.' + child.name;
				});
			}
			return {
				result: v.value || ('<' + v.type + '>'),
				variablesReference: v.children.length > 0 ? this.variableHandles.create(v) : 0
			};
		}
	}

	protected variablesRequest(response: DebugProtocol.VariablesResponse, args: DebugProtocol.VariablesArguments): void {
		log('VariablesRequest');
		const vari = this.variableHandles.get(args.variablesReference);
		let variablesPromise: Promise<DebugProtocol.Variable[]>;
		const loadChildren = async (exp: string, v: DebugVariable) => {
			// from https://github.com/go-delve/delve/blob/master/Documentation/api/ClientHowto.md#looking-into-variables
			if ((v.kind === GoReflectKind.Struct && v.len > v.children.length) ||
				(v.kind === GoReflectKind.Interface && v.children.length > 0 && v.children[0].onlyAddr === true)) {
				await this.evaluateRequestImpl({ 'expression': exp }).then(result => {
					const variable = this.delve.isApiV1 ? <DebugVariable>result : (<EvalOut>result).Variable;
					v.children = variable.children;
				}, err => logError('Failed to evaluate expression - ' + err.toString()));
			}
		};
		// expressions passed to loadChildren defined per https://github.com/derekparker/delve/blob/master/Documentation/api/ClientHowto.md#loading-more-of-a-variable
		if (vari.kind === GoReflectKind.Array || vari.kind === GoReflectKind.Slice) {
			variablesPromise = Promise.all(vari.children.map((v, i) => {
				return loadChildren(`*(*"${v.type}")(${v.addr})`, v).then((): DebugProtocol.Variable => {
					const { result, variablesReference } = this.convertDebugVariableToProtocolVariable(v);
					return {
						name: '[' + i + ']',
						value: result,
						evaluateName: vari.fullyQualifiedName + '[' + i + ']',
						variablesReference
					};
				});
			})
			);
		} else if (vari.kind === GoReflectKind.Map) {
			variablesPromise = Promise.all(vari.children.map((_, i) => {
				// even indices are map keys, odd indices are values
				if (i % 2 === 0 && i + 1 < vari.children.length) {
					const mapKey = this.convertDebugVariableToProtocolVariable(vari.children[i]);
					return loadChildren(`${vari.fullyQualifiedName}.${vari.name}[${mapKey.result}]`, vari.children[i + 1]).then(() => {
						const mapValue = this.convertDebugVariableToProtocolVariable(vari.children[i + 1]);
						return {
							name: mapKey.result,
							value: mapValue.result,
							evaluateName: vari.fullyQualifiedName + '[' + mapKey.result + ']',
							variablesReference: mapValue.variablesReference
						};
					});
				}
			}));
		} else {
			variablesPromise = Promise.all(vari.children.map((v) => {
				return loadChildren(`*(*"${v.type}")(${v.addr})`, v).then((): DebugProtocol.Variable => {
					const { result, variablesReference } = this.convertDebugVariableToProtocolVariable(v);

					return {
						name: v.name,
						value: result,
						evaluateName: v.fullyQualifiedName,
						variablesReference
					};
				});
			}));
		}
		variablesPromise.then((variables) => {
			response.body = { variables };
			this.sendResponse(response);
			log('VariablesResponse', JSON.stringify(variables, null, ' '));
		});
	}

	private cleanupHandles(): void {
		this.variableHandles.reset();
		this.stackFrameHandles.reset();
	}

	private handleReenterDebug(reason: string): void {
		this.cleanupHandles();

		if (this.debugState.exited) {
			this.sendEvent(new TerminatedEvent());
			log('TerminatedEvent');
		} else {
			// [TODO] Can we avoid doing this? https://github.com/Microsoft/vscode/issues/40#issuecomment-161999881
			this.delve.call<DebugGoroutine[] | ListGoroutinesOut>('ListGoroutines', [], (err, out) => {
				if (err) {
					logError('Failed to get threads - ' + err.toString());
				}
				const goroutines = this.delve.isApiV1 ? <DebugGoroutine[]>out : (<ListGoroutinesOut>out).Goroutines;
				this.updateGoroutinesList(goroutines);
				if (!this.debugState.currentGoroutine && goroutines.length > 0) {
					this.debugState.currentGoroutine = goroutines[0];
				}

				if (this.skipStopEventOnce) {
					this.skipStopEventOnce = false;
					return;
				}

				const stoppedEvent = new StoppedEvent(reason, this.debugState.currentGoroutine.id);
				(<any>stoppedEvent.body).allThreadsStopped = true;
				this.sendEvent(stoppedEvent);
				log('StoppedEvent("' + reason + '")');
			});
		}
	}

	private continueEpoch = 0;
	private continueRequestRunning = false;
	private continue(calledWhenSettingBreakpoint?: boolean): Thenable<void> {
		this.continueEpoch++;
		const closureEpoch = this.continueEpoch;
		this.continueRequestRunning = true;

		const callback = (out: any) => {
			if (closureEpoch === this.continueEpoch) {
				this.continueRequestRunning = false;
			}
			const state = this.delve.isApiV1 ? <DebuggerState>out : (<CommandOut>out).State;
			log('continue state', state);
			this.debugState = state;
			this.handleReenterDebug('breakpoint');
		};

		// If called when setting breakpoint internally, we want the error to bubble up.
		const errorCallback = calledWhenSettingBreakpoint ? null : (err: any) => {
			if (err) {
				logError('Failed to continue - ' + err.toString());
			}
			this.handleReenterDebug('breakpoint');
			throw err;
		};

		return this.delve.callPromise('Command', [{ name: 'continue' }]).then(callback, errorCallback);
	}

	protected continueRequest(response: DebugProtocol.ContinueResponse): void {
		log('ContinueRequest');
		this.continue();
		this.sendResponse(response);
		log('ContinueResponse');
	}

	protected nextRequest(response: DebugProtocol.NextResponse): void {
		log('NextRequest');
		this.delve.call<DebuggerState | CommandOut>('Command', [{ name: 'next' }], (err, out) => {
			if (err) {
				logError('Failed to next - ' + err.toString());
			}
			const state = this.delve.isApiV1 ? <DebuggerState>out : (<CommandOut>out).State;
			log('next state', state);
			this.debugState = state;
			this.handleReenterDebug('step');
		});
		this.sendResponse(response);
		log('NextResponse');
	}

	protected stepInRequest(response: DebugProtocol.StepInResponse): void {
		log('StepInRequest');
		this.delve.call<DebuggerState | CommandOut>('Command', [{ name: 'step' }], (err, out) => {
			if (err) {
				logError('Failed to step - ' + err.toString());
			}
			const state = this.delve.isApiV1 ? <DebuggerState>out : (<CommandOut>out).State;
			log('stop state', state);
			this.debugState = state;
			this.handleReenterDebug('step');
		});
		this.sendResponse(response);
		log('StepInResponse');
	}

	protected stepOutRequest(response: DebugProtocol.StepOutResponse): void {
		log('StepOutRequest');
		this.delve.call<DebuggerState | CommandOut>('Command', [{ name: 'stepOut' }], (err, out) => {
			if (err) {
				logError('Failed to stepout - ' + err.toString());
			}
			const state = this.delve.isApiV1 ? <DebuggerState>out : (<CommandOut>out).State;
			log('stepout state', state);
			this.debugState = state;
			this.handleReenterDebug('step');
		});
		this.sendResponse(response);
		log('StepOutResponse');
	}

	protected pauseRequest(response: DebugProtocol.PauseResponse): void {
		log('PauseRequest');
		this.delve.call<DebuggerState | CommandOut>('Command', [{ name: 'halt' }], (err, out) => {
			if (err) {
				logError('Failed to halt - ' + err.toString());
				return this.sendErrorResponse(response, 2010, 'Unable to halt execution: "{e}"', { e: err.toString() });
			}
			const state = this.delve.isApiV1 ? <DebuggerState>out : (<CommandOut>out).State;
			log('pause state', state);
			this.debugState = state;
			this.handleReenterDebug('pause');
		});
		this.sendResponse(response);
		log('PauseResponse');
	}

	protected stepBackRequest(response: DebugProtocol.StepBackResponse, args: DebugProtocol.StepBackArguments): void {
		logError('Step back is not currently supported by Delve');
		this.sendResponse(response);
	}

	protected reverseContinueRequest(response: DebugProtocol.ReverseContinueResponse, args: DebugProtocol.ReverseContinueArguments): void {
		log('ReverseContinueRequest');
		this.rewind();
		this.sendResponse(response);
		log('ReverseContinueResponse');
	}

	private rewindEpoch = 0;
	private rewindRequestRunning = false;
	private rewind(calledWhenSettingBreakpoint?: boolean): Thenable<void> {
		this.rewindEpoch++;
		const closureEpoch = this.rewindEpoch;
		this.rewindRequestRunning = true;

		const callback = (out: any) => {
			if (closureEpoch === this.rewindEpoch) {
				this.rewindRequestRunning = false;
			}
			const state: DebuggerState = <DebuggerState>out;
			log('rewind state', state);
			this.debugState = state;
			this.handleReenterDebug('breakpoint');
		};

		// If called when setting breakpoint internally, we want the error to bubble up.
		const errorCallback = calledWhenSettingBreakpoint ? null : (err: any) => {
			if (err) {
				logError('Failed to rewind - ' + err.toString());
			}
			this.handleReenterDebug('breakpoint');
			throw err;
		};

		return this.delve.callPromise('Rewind', []).then(callback, errorCallback);
	}

	protected evaluateRequest(response: DebugProtocol.EvaluateResponse, args: DebugProtocol.EvaluateArguments): void {
		log('EvaluateRequest');
		this.evaluateRequestImpl(args).then(out => {
			const variable = this.delve.isApiV1 ? <DebugVariable>out : (<EvalOut>out).Variable;
			// #2326: Set the fully qualified name for variable mapping
			variable.fullyQualifiedName = variable.name;
			response.body = this.convertDebugVariableToProtocolVariable(variable);
			this.sendResponse(response);
			log('EvaluateResponse');
		}, err => {
			this.sendErrorResponse(response, 2009, 'Unable to eval expression: "{e}"', { e: err.toString() });
		});
	}

	private evaluateRequestImpl(args: DebugProtocol.EvaluateArguments): Thenable<EvalOut | DebugVariable> {
		// default to the topmost stack frame of the current goroutine
		let goroutineId = -1;
		let frameId = 0;
		// args.frameId won't be specified when evaluating global vars
		if (args.frameId) {
			[goroutineId, frameId] = this.stackFrameHandles.get(args.frameId);
		}
		const scope = {
			goroutineID: goroutineId,
			frame: frameId
		};
		const evalSymbolArgs = this.delve.isApiV1 ? {
			symbol: args.expression,
			scope
		} : {
				Expr: args.expression,
				Scope: scope,
				Cfg: this.delve.loadConfig
			};
		const returnValue = this.delve.callPromise<EvalOut | DebugVariable>(this.delve.isApiV1 ? 'EvalSymbol' : 'Eval', [evalSymbolArgs]).then(val => val,
			err => {
				logError('Failed to eval expression: ', JSON.stringify(evalSymbolArgs, null, ' '), '\n\rEval error:', err.toString());
				return Promise.reject(err);
			});
		return returnValue;
	}

	protected setVariableRequest(response: DebugProtocol.SetVariableResponse, args: DebugProtocol.SetVariableArguments): void {
		log('SetVariableRequest');
		const scope = {
			goroutineID: this.debugState.currentGoroutine.id
		};
		const setSymbolArgs = {
			Scope: scope,
			Symbol: args.name,
			Value: args.value
		};
		this.delve.call(this.delve.isApiV1 ? 'SetSymbol' : 'Set', [setSymbolArgs], (err) => {
			if (err) {
				const errMessage = `Failed to set variable: ${err.toString()}`;
				logError(errMessage);
				return this.sendErrorResponse(response, 2010, errMessage);
			}
			response.body = { value: args.value };
			this.sendResponse(response);
			log('SetVariableResponse');
		});
	}

	private addFullyQualifiedName(variables: DebugVariable[]) {
		variables.forEach(local => {
			local.fullyQualifiedName = local.name;
			local.children.forEach(child => {
				child.fullyQualifiedName = local.name;
			});
		});
	}
}

function random(low: number, high: number): number {
	return Math.floor(Math.random() * (high - low) + low);
}

function killTree(processId: number): void {
	if (process.platform === 'win32') {
		const TASK_KILL = 'C:\\Windows\\System32\\taskkill.exe';

		// when killing a process in Windows its child processes are *not* killed but become root processes.
		// Therefore we use TASKKILL.EXE
		try {
			execSync(`${TASK_KILL} /F /T /PID ${processId}`);
		} catch (err) {
		}
	} else {
		// on linux and OS X we kill all direct and indirect child processes as well
		try {
			const cmd = path.join(__dirname, '../../../scripts/terminateProcess.sh');
			spawnSync(cmd, [processId.toString()]);
		} catch (err) {
		}
	}
}

async function removeFile(filePath: string): Promise<void> {
	try {
		const fileExists = await fsAccess(filePath)
			.then(() => true)
			.catch(() => false);
		if (filePath && fileExists) {
			await fsUnlink(filePath);
		}
	} catch (e) {
		logError(`Potentially failed remove file: ${filePath} - ${e.toString() || ''}`);
	}
}

DebugSession.run(GoDebugSession);<|MERGE_RESOLUTION|>--- conflicted
+++ resolved
@@ -432,15 +432,8 @@
 			if (launchArgs.output && mode === 'debug') {
 				dlvArgs = dlvArgs.concat(['--output=' + launchArgs.output]);
 			}
-<<<<<<< HEAD
-			if (launchArgs.args) {
-				if (launchArgs.args.length > 0) {
-					dlvArgs = dlvArgs.concat(['--', ...launchArgs.args]);
-				}
-=======
 			if (launchArgs.args && (launchArgs.args.length > 0)) {
 				dlvArgs = dlvArgs.concat(['--', ...launchArgs.args]);
->>>>>>> fc63f6a4
 			}
 
 			log(`Current working directory: ${dlvCwd}`);
