--- conflicted
+++ resolved
@@ -287,9 +287,6 @@
 
 			});
 
-<<<<<<< HEAD
-			ctx.subscriptions.push(c.start());
-=======
 			let languageServerDisposable = c.start();
 			ctx.subscriptions.push(languageServerDisposable);
 
@@ -299,7 +296,6 @@
 				languageServerDisposable = c.start();
 				ctx.subscriptions.push(languageServerDisposable);
 			}));
->>>>>>> 94c8dd82
 
 			if (languageServerTool !== 'gopls' || !languageServerExperimentalFeatures['diagnostics']) {
 				vscode.workspace.onDidChangeTextDocument(parseLiveFile, null, ctx.subscriptions);
