/*---------------------------------------------------------
 * Copyright (C) Microsoft Corporation. All rights reserved.
 * Licensed under the MIT License. See License.txt in the project root for license information.
 *--------------------------------------------------------*/

'use strict';

import vscode = require('vscode');
import cp = require('child_process');
import path = require('path');
import { byteOffsetAt, getBinPath, canonicalizeGOPATHPrefix, getFileArchive, killTree, goBuiltinTypes, getTimeoutConfiguration } from './util';
import { promptForMissingTool } from './goInstallTools';
import { getToolsEnvVars } from './util';
import { definitionLocation, parseMissingError, adjustWordPosition } from './goDeclaration';

interface GuruDescribeOutput {
	desc: string;
	pos: string;
	detail: string;
	value: GuruDescribeValueOutput;
}

interface GuruDescribeValueOutput {
	type: string;
	value: string;
	objpos: string;
	typespos: GuruDefinitionOutput[];
}

interface GuruDefinitionOutput {
	objpos: string;
	desc: string;
}

export class GoTypeDefinitionProvider implements vscode.TypeDefinitionProvider {
	provideTypeDefinition(document: vscode.TextDocument, position: vscode.Position, token: vscode.CancellationToken): vscode.ProviderResult<vscode.Definition> {
		const adjustedPos = adjustWordPosition(document, position);
		if (!adjustedPos[0]) {
			return Promise.resolve(null);
		}
		position = adjustedPos[2];

		return new Promise<vscode.Definition>((resolve, reject) => {
<<<<<<< HEAD
			const goConfig = vscode.workspace.getConfiguration('go', vscode.window.activeTextEditor ? vscode.window.activeTextEditor.document.uri : null);
			let goGuru = getBinPath('guru');
=======
			const goGuru = getBinPath('guru');
>>>>>>> 8ea6e470
			if (!path.isAbsolute(goGuru)) {
				promptForMissingTool('guru');
				return reject('Cannot find tool "guru" to find type definitions.');
			}

			const filename = canonicalizeGOPATHPrefix(document.fileName);
			const offset = byteOffsetAt(document, position);
			const env = getToolsEnvVars();
			const buildTags = vscode.workspace.getConfiguration('go', document.uri)['buildTags'];
			const args = buildTags ? ['-tags', buildTags] : [];
			args.push('-json', '-modified', 'describe', `${filename}:#${offset.toString()}`);

<<<<<<< HEAD
			// Set up execFile parameters
			let options: { [key: string]: any } = {
				env: getToolsEnvVars(),
				timeout: getTimeoutConfiguration(goConfig, 'onHover')
			};

			let process = cp.execFile(goGuru, args, options, (err, stdout, stderr) => {
=======
			const process = cp.execFile(goGuru, args, { env }, (err, stdout, stderr) => {
>>>>>>> 8ea6e470
				try {
					if (err && (<any>err).code === 'ENOENT') {
						promptForMissingTool('guru');
						return resolve(null);
					}

					if (err) {
						return reject(err);
					}

					const guruOutput = <GuruDescribeOutput>JSON.parse(stdout.toString());
					if (!guruOutput.value || !guruOutput.value.typespos) {
						if (guruOutput.value
							&& guruOutput.value.type
							&& !goBuiltinTypes.has(guruOutput.value.type)
							&& guruOutput.value.type !== 'invalid type') {
							console.log('no typespos from guru\'s output - try to update guru tool');
						}

						// Fall back to position of declaration
						return definitionLocation(document, position, null, false, token).then(definitionInfo => {
							if (definitionInfo == null || definitionInfo.file == null) return null;
							const definitionResource = vscode.Uri.file(definitionInfo.file);
							const pos = new vscode.Position(definitionInfo.line, definitionInfo.column);
							resolve(new vscode.Location(definitionResource, pos));
						}, err => {
							const miss = parseMissingError(err);
							if (miss[0]) {
								promptForMissingTool(miss[1]);
							} else if (err) {
								return Promise.reject(err);
							}
							return Promise.resolve(null);
						});
					}

					const results: vscode.Location[] = [];
					guruOutput.value.typespos.forEach(ref => {
						const match = /^(.*):(\d+):(\d+)/.exec(ref.objpos);
						if (!match)  {
							return;
						}
						const [_, file, line, col] = match;
						const referenceResource = vscode.Uri.file(file);
						const pos = new vscode.Position(parseInt(line) - 1, parseInt(col) - 1);
						results.push(new vscode.Location(referenceResource, pos));
					});

					resolve(results);
				} catch (e) {
					reject(e);
				}
			});
			if (process.pid) {
				process.stdin.end(getFileArchive(document));
			}
			token.onCancellationRequested(() =>
				killTree(process.pid)
			);
		});
	}
}<|MERGE_RESOLUTION|>--- conflicted
+++ resolved
@@ -41,12 +41,8 @@
 		position = adjustedPos[2];
 
 		return new Promise<vscode.Definition>((resolve, reject) => {
-<<<<<<< HEAD
 			const goConfig = vscode.workspace.getConfiguration('go', vscode.window.activeTextEditor ? vscode.window.activeTextEditor.document.uri : null);
-			let goGuru = getBinPath('guru');
-=======
 			const goGuru = getBinPath('guru');
->>>>>>> 8ea6e470
 			if (!path.isAbsolute(goGuru)) {
 				promptForMissingTool('guru');
 				return reject('Cannot find tool "guru" to find type definitions.');
@@ -59,17 +55,13 @@
 			const args = buildTags ? ['-tags', buildTags] : [];
 			args.push('-json', '-modified', 'describe', `${filename}:#${offset.toString()}`);
 
-<<<<<<< HEAD
 			// Set up execFile parameters
 			let options: { [key: string]: any } = {
 				env: getToolsEnvVars(),
 				timeout: getTimeoutConfiguration(goConfig, 'onHover')
 			};
 
-			let process = cp.execFile(goGuru, args, options, (err, stdout, stderr) => {
-=======
-			const process = cp.execFile(goGuru, args, { env }, (err, stdout, stderr) => {
->>>>>>> 8ea6e470
+			const process = cp.execFile(goGuru, args, options, (err, stdout, stderr) => {
 				try {
 					if (err && (<any>err).code === 'ENOENT') {
 						promptForMissingTool('guru');
