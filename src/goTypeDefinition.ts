--- conflicted
+++ resolved
@@ -7,11 +7,6 @@
 
 import cp = require('child_process');
 import path = require('path');
-<<<<<<< HEAD
-import { byteOffsetAt, getBinPath, canonicalizeGOPATHPrefix, getFileArchive, killTree, goBuiltinTypes, getTimeoutConfiguration, getToolsEnvVars, getGoConfig } from './util';
-import { adjustWordPosition, definitionLocation, parseMissingError } from './goDeclaration';
-import { promptForMissingTool } from './goInstallTools';
-=======
 import vscode = require('vscode');
 import { adjustWordPosition, definitionLocation, parseMissingError } from './goDeclaration';
 import { promptForMissingTool } from './goInstallTools';
@@ -21,11 +16,11 @@
 	getBinPath,
 	getFileArchive,
 	getGoConfig,
+	getTimeoutConfiguration,
 	getToolsEnvVars,
 	goBuiltinTypes,
 	killTree
 } from './util';
->>>>>>> a4fac11a
 
 interface GuruDescribeOutput {
 	desc: string;
@@ -72,13 +67,9 @@
 			const args = buildTags ? ['-tags', buildTags] : [];
 			args.push('-json', '-modified', 'describe', `${filename}:#${offset.toString()}`);
 
-<<<<<<< HEAD
 			const timeout = getTimeoutConfiguration('onCommand');
-			const p = cp.execFile(goGuru, args, { env }, (err, stdout, stderr) => {
+			const p = cp.execFile(goGuru, args, { env }, (err, stdout, guruErr) => {
 				clearTimeout(processTimeout);
-=======
-			const process = cp.execFile(goGuru, args, { env }, (guruErr, stdout, stderr) => {
->>>>>>> a4fac11a
 				try {
 					if (guruErr && (<any>guruErr).code === 'ENOENT') {
 						promptForMissingTool('guru');
@@ -101,22 +92,7 @@
 						}
 
 						// Fall back to position of declaration
-<<<<<<< HEAD
-						return definitionLocation(document, position, null, false, timeout, token).then(definitionInfo => {
-							if (definitionInfo == null || definitionInfo.file == null) {
-								return null;
-							}
-							const definitionResource = vscode.Uri.file(definitionInfo.file);
-							const pos = new vscode.Position(definitionInfo.line, definitionInfo.column);
-							resolve(new vscode.Location(definitionResource, pos));
-						}, err => {
-							const miss = parseMissingError(err);
-							if (miss[0]) {
-								promptForMissingTool(miss[1]);
-							} else if (err) {
-								return Promise.reject(err);
-=======
-						return definitionLocation(document, position, null, false, token).then(
+						return definitionLocation(document, position, null, false, timeout, token).then(
 							(definitionInfo) => {
 								if (definitionInfo == null || definitionInfo.file == null) {
 									return null;
@@ -125,15 +101,14 @@
 								const pos = new vscode.Position(definitionInfo.line, definitionInfo.column);
 								resolve(new vscode.Location(definitionResource, pos));
 							},
-							(err) => {
-								const miss = parseMissingError(err);
+							(dErr) => {
+								const miss = parseMissingError(dErr);
 								if (miss[0]) {
 									promptForMissingTool(miss[1]);
-								} else if (err) {
-									return Promise.reject(err);
+								} else if (dErr) {
+									return Promise.reject(dErr);
 								}
 								return Promise.resolve(null);
->>>>>>> a4fac11a
 							}
 						);
 					}
@@ -158,7 +133,6 @@
 			if (p.pid) {
 				p.stdin.end(getFileArchive(document));
 			}
-<<<<<<< HEAD
 			const processTimeout = setTimeout(() => {
 				killTree(p.pid);
 				reject('Timeout executing tool - guru');
@@ -167,9 +141,6 @@
 				clearTimeout(processTimeout);
 				killTree(p.pid);
 			});
-=======
-			token.onCancellationRequested(() => killTree(process.pid));
->>>>>>> a4fac11a
 		});
 	}
 }