/*---------------------------------------------------------
 * Copyright (C) Microsoft Corporation. All rights reserved.
 * Licensed under the MIT License. See License.txt in the project root for license information.
 *--------------------------------------------------------*/

'use strict';

import vscode = require('vscode');
import path = require('path');
import { goBuild } from './goBuild';
import { applyCodeCoverageToAllEditors } from './goCover';
import { parseLanguageServerConfig } from './goLanguageServer';
import { ICheckResult, getTempFilePath, getTimeoutConfiguration } from './util';
import { goLint } from './goLint';
import { buildDiagnosticCollection, lintDiagnosticCollection, vetDiagnosticCollection } from './goMain';
import { isModSupported } from './goModules';
import { diagnosticsStatusBarItem, outputChannel } from './goStatus';
import { goVet } from './goVet';
import { getTestFlags, goTest, TestConfig } from './testUtils';

const statusBarItem = vscode.window.createStatusBarItem(vscode.StatusBarAlignment.Left);
statusBarItem.command = 'go.test.showOutput';
const neverAgain = { title: 'Don\'t Show Again' };

export function removeTestStatus(e: vscode.TextDocumentChangeEvent) {
	if (e.document.isUntitled) {
		return;
	}
	statusBarItem.hide();
	statusBarItem.text = '';
}

export function notifyIfGeneratedFile(this: void, e: vscode.TextDocumentChangeEvent) {
	const ctx: any = this;
	if (e.document.isUntitled || e.document.languageId !== 'go') {
		return;
	}
	if ((ctx.globalState.get('ignoreGeneratedCodeWarning') !== true) && e.document.lineAt(0).text.match(/^\/\/ Code generated .* DO NOT EDIT\.$/)) {
		vscode.window.showWarningMessage('This file seems to be generated. DO NOT EDIT.', neverAgain).then(result => {
			if (result === neverAgain) {
				ctx.globalState.update('ignoreGeneratedCodeWarning', true);
			}
		});
	}
}

interface IToolCheckResults {
	diagnosticCollection: vscode.DiagnosticCollection;
	errors: ICheckResult[];
}

export function check(fileUri: vscode.Uri, goConfig: vscode.WorkspaceConfiguration): Promise<IToolCheckResults[]> {
	diagnosticsStatusBarItem.hide();
	outputChannel.clear();
	const runningToolsPromises = [];
	const cwd = path.dirname(fileUri.fsPath);

	// If a user has enabled diagnostics via a language server,
	// then we disable running build or vet to avoid duplicate errors and warnings.
	const lspConfig = parseLanguageServerConfig();
	const disableBuildAndVet = lspConfig.enabled && lspConfig.features.diagnostics;

	const timeout = getTimeoutConfiguration('onSave', goConfig);
	let testPromise: Thenable<boolean>;
	let tmpCoverPath: string;
	const testConfig: TestConfig = {
		goConfig,
		dir: cwd,
		flags: getTestFlags(goConfig),
		background: true
	};

	const runTest = () => {
		if (testPromise) {
			return testPromise;
		}

		if (goConfig['coverOnSave']) {
			tmpCoverPath = getTempFilePath('go-code-cover');
			testConfig.flags.push('-coverprofile=' + tmpCoverPath);
		}

		testPromise = isModSupported(fileUri).then(isMod => {
			testConfig.isMod = isMod;
			return goTest(testConfig);
		});
		return testPromise;
	};

	if (!disableBuildAndVet && !!goConfig['buildOnSave'] && goConfig['buildOnSave'] !== 'off') {
		runningToolsPromises.push(isModSupported(fileUri)
			.then(isMod => goBuild(fileUri, isMod, goConfig, goConfig['buildOnSave'] === 'workspace', timeout))
			.then(errors => ({ diagnosticCollection: buildDiagnosticCollection, errors })));
	}

	if (!!goConfig['testOnSave']) {
		statusBarItem.show();
		statusBarItem.text = 'Tests Running';
		runTest().then(success => {
			if (statusBarItem.text === '') {
				return;
			}
			if (success) {
				statusBarItem.text = 'Tests Passed';
			} else {
				statusBarItem.text = 'Tests Failed';
			}
		});
	}

	if (!!goConfig['lintOnSave'] && goConfig['lintOnSave'] !== 'off') {
<<<<<<< HEAD
		runningToolsPromises.push(goLint(fileUri, goConfig, goConfig['lintOnSave'], timeout)
			.then(errors => ({ diagnosticCollection: lintDiagnosticCollection, errors: errors })));
	}

	if (!disableBuildAndVet && !!goConfig['vetOnSave'] && goConfig['vetOnSave'] !== 'off') {
		runningToolsPromises.push(goVet(fileUri, goConfig, goConfig['vetOnSave'] === 'workspace', timeout)
			.then(errors => ({ diagnosticCollection: vetDiagnosticCollection, errors: errors })));
=======
		runningToolsPromises.push(goLint(fileUri, goConfig, goConfig['lintOnSave'])
			.then(errors => ({ diagnosticCollection: lintDiagnosticCollection, errors })));
	}

	if (!disableBuildAndVet && !!goConfig['vetOnSave'] && goConfig['vetOnSave'] !== 'off') {
		runningToolsPromises.push(goVet(fileUri, goConfig, goConfig['vetOnSave'] === 'workspace')
			.then(errors => ({ diagnosticCollection: vetDiagnosticCollection, errors })));
>>>>>>> 74ba78a7
	}

	if (!!goConfig['coverOnSave']) {
		runTest().then(success => {
			if (!success) {
				return [];
			}
			// FIXME: it's not obvious that tmpCoverPath comes from runTest()
			return applyCodeCoverageToAllEditors(tmpCoverPath, testConfig.dir);
		});
	}

	return Promise.all(runningToolsPromises);
}<|MERGE_RESOLUTION|>--- conflicted
+++ resolved
@@ -109,23 +109,13 @@
 	}
 
 	if (!!goConfig['lintOnSave'] && goConfig['lintOnSave'] !== 'off') {
-<<<<<<< HEAD
 		runningToolsPromises.push(goLint(fileUri, goConfig, goConfig['lintOnSave'], timeout)
-			.then(errors => ({ diagnosticCollection: lintDiagnosticCollection, errors: errors })));
+			.then(errors => ({ diagnosticCollection: lintDiagnosticCollection, errors })));
 	}
 
 	if (!disableBuildAndVet && !!goConfig['vetOnSave'] && goConfig['vetOnSave'] !== 'off') {
 		runningToolsPromises.push(goVet(fileUri, goConfig, goConfig['vetOnSave'] === 'workspace', timeout)
-			.then(errors => ({ diagnosticCollection: vetDiagnosticCollection, errors: errors })));
-=======
-		runningToolsPromises.push(goLint(fileUri, goConfig, goConfig['lintOnSave'])
-			.then(errors => ({ diagnosticCollection: lintDiagnosticCollection, errors })));
-	}
-
-	if (!disableBuildAndVet && !!goConfig['vetOnSave'] && goConfig['vetOnSave'] !== 'off') {
-		runningToolsPromises.push(goVet(fileUri, goConfig, goConfig['vetOnSave'] === 'workspace')
 			.then(errors => ({ diagnosticCollection: vetDiagnosticCollection, errors })));
->>>>>>> 74ba78a7
 	}
 
 	if (!!goConfig['coverOnSave']) {
