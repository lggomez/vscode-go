/*---------------------------------------------------------
 * Copyright (C) Microsoft Corporation. All rights reserved.
 * Licensed under the MIT License. See License.txt in the project root for license information.
 *--------------------------------------------------------*/

'use strict';

import vscode = require('vscode');
import path = require('path');
import { goBuild } from './goBuild';
import { applyCodeCoverageToAllEditors } from './goCover';
<<<<<<< HEAD
import { outputChannel, diagnosticsStatusBarItem } from './goStatus';
import { goTest, TestConfig, getTestFlags } from './testUtils';
import { ICheckResult, getTempFilePath, getTimeoutConfiguration } from './util';
=======
import { parseLanguageServerConfig } from './goLanguageServer';
>>>>>>> 41dbe9cc
import { goLint } from './goLint';
import { buildDiagnosticCollection, lintDiagnosticCollection, vetDiagnosticCollection } from './goMain';
import { isModSupported } from './goModules';
import { diagnosticsStatusBarItem, outputChannel } from './goStatus';
import { goVet } from './goVet';
import { getTestFlags, goTest, TestConfig } from './testUtils';
import { getTempFilePath, ICheckResult } from './util';

const statusBarItem = vscode.window.createStatusBarItem(vscode.StatusBarAlignment.Left);
statusBarItem.command = 'go.test.showOutput';
const neverAgain = { title: 'Don\'t Show Again' };

export function removeTestStatus(e: vscode.TextDocumentChangeEvent) {
	if (e.document.isUntitled) {
		return;
	}
	statusBarItem.hide();
	statusBarItem.text = '';
}

export function notifyIfGeneratedFile(this: void, e: vscode.TextDocumentChangeEvent) {
	const ctx: any = this;
	if (e.document.isUntitled || e.document.languageId !== 'go') {
		return;
	}
	if ((ctx.globalState.get('ignoreGeneratedCodeWarning') !== true) && e.document.lineAt(0).text.match(/^\/\/ Code generated .* DO NOT EDIT\.$/)) {
		vscode.window.showWarningMessage('This file seems to be generated. DO NOT EDIT.', neverAgain).then(result => {
			if (result === neverAgain) {
				ctx.globalState.update('ignoreGeneratedCodeWarning', true);
			}
		});
	}
}

interface IToolCheckResults {
	diagnosticCollection: vscode.DiagnosticCollection;
	errors: ICheckResult[];
}

export function check(fileUri: vscode.Uri, goConfig: vscode.WorkspaceConfiguration): Promise<IToolCheckResults[]> {
	diagnosticsStatusBarItem.hide();
	outputChannel.clear();
	const runningToolsPromises = [];
	const cwd = path.dirname(fileUri.fsPath);

	// If a user has enabled diagnostics via a language server,
	// then we disable running build or vet to avoid duplicate errors and warnings.
	const lspConfig = parseLanguageServerConfig();
	const disableBuildAndVet = lspConfig.enabled && lspConfig.features.diagnostics;

	const timeout = getTimeoutConfiguration('onSave', goConfig);
	let testPromise: Thenable<boolean>;
	let tmpCoverPath: string;
	const testConfig: TestConfig = {
		goConfig: goConfig,
		dir: cwd,
		flags: getTestFlags(goConfig),
		background: true
	};

	const runTest = () => {
		if (testPromise) {
			return testPromise;
		}

		if (goConfig['coverOnSave']) {
			tmpCoverPath = getTempFilePath('go-code-cover');
			testConfig.flags.push('-coverprofile=' + tmpCoverPath);
		}

		testPromise = isModSupported(fileUri).then(isMod => {
			testConfig.isMod = isMod;
			return goTest(testConfig);
		});
		return testPromise;
	};

	if (!disableBuildAndVet && !!goConfig['buildOnSave'] && goConfig['buildOnSave'] !== 'off') {
		runningToolsPromises.push(isModSupported(fileUri)
			.then(isMod => goBuild(fileUri, isMod, goConfig, goConfig['buildOnSave'] === 'workspace', timeout))
			.then(errors => ({ diagnosticCollection: buildDiagnosticCollection, errors })));
	}

	if (!!goConfig['testOnSave']) {
		statusBarItem.show();
		statusBarItem.text = 'Tests Running';
		runTest().then(success => {
			if (statusBarItem.text === '') {
				return;
			}
			if (success) {
				statusBarItem.text = 'Tests Passed';
			} else {
				statusBarItem.text = 'Tests Failed';
			}
		});
	}

	if (!!goConfig['lintOnSave'] && goConfig['lintOnSave'] !== 'off') {
		runningToolsPromises.push(goLint(fileUri, goConfig, goConfig['lintOnSave'], timeout)
			.then(errors => ({ diagnosticCollection: lintDiagnosticCollection, errors: errors })));
	}

	if (!disableBuildAndVet && !!goConfig['vetOnSave'] && goConfig['vetOnSave'] !== 'off') {
		runningToolsPromises.push(goVet(fileUri, goConfig, goConfig['vetOnSave'] === 'workspace', timeout)
			.then(errors => ({ diagnosticCollection: vetDiagnosticCollection, errors: errors })));
	}

	if (!!goConfig['coverOnSave']) {
		runTest().then(success => {
			if (!success) {
				return [];
			}
			// FIXME: it's not obvious that tmpCoverPath comes from runTest()
			return applyCodeCoverageToAllEditors(tmpCoverPath, testConfig.dir);
		});
	}

	return Promise.all(runningToolsPromises);
}<|MERGE_RESOLUTION|>--- conflicted
+++ resolved
@@ -9,20 +9,14 @@
 import path = require('path');
 import { goBuild } from './goBuild';
 import { applyCodeCoverageToAllEditors } from './goCover';
-<<<<<<< HEAD
-import { outputChannel, diagnosticsStatusBarItem } from './goStatus';
-import { goTest, TestConfig, getTestFlags } from './testUtils';
+import { parseLanguageServerConfig } from './goLanguageServer';
 import { ICheckResult, getTempFilePath, getTimeoutConfiguration } from './util';
-=======
-import { parseLanguageServerConfig } from './goLanguageServer';
->>>>>>> 41dbe9cc
 import { goLint } from './goLint';
 import { buildDiagnosticCollection, lintDiagnosticCollection, vetDiagnosticCollection } from './goMain';
 import { isModSupported } from './goModules';
 import { diagnosticsStatusBarItem, outputChannel } from './goStatus';
 import { goVet } from './goVet';
 import { getTestFlags, goTest, TestConfig } from './testUtils';
-import { getTempFilePath, ICheckResult } from './util';
 
 const statusBarItem = vscode.window.createStatusBarItem(vscode.StatusBarAlignment.Left);
 statusBarItem.command = 'go.test.showOutput';
