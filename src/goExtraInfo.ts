/*---------------------------------------------------------
 * Copyright (C) Microsoft Corporation. All rights reserved.
 * Licensed under the MIT License. See License.txt in the project root for license information.
 *--------------------------------------------------------*/

'use strict';

import vscode = require('vscode');
import { CancellationToken, Hover, HoverProvider, Position, TextDocument, WorkspaceConfiguration } from 'vscode';
import { definitionLocation } from './goDeclaration';
<<<<<<< HEAD
import { getTimeoutConfiguration } from './util';
=======
import { getGoConfig } from './util';
>>>>>>> 41dbe9cc

export class GoHoverProvider implements HoverProvider {
	private goConfig: WorkspaceConfiguration = null;

	constructor(goConfig?: WorkspaceConfiguration) {
		this.goConfig = goConfig;
	}

	public provideHover(document: TextDocument, position: Position, token: CancellationToken): Thenable<Hover> {
		if (!this.goConfig) {
			this.goConfig = getGoConfig(document.uri);
		}
		let goConfig = this.goConfig;
		const timeout = getTimeoutConfiguration('onHover', this.goConfig);

		// Temporary fix to fall back to godoc if guru is the set docsTool
		if (goConfig['docsTool'] === 'guru') {
			goConfig = Object.assign({}, goConfig, { 'docsTool': 'godoc' });
		}
<<<<<<< HEAD
		return definitionLocation(document, position, goConfig, true, timeout, token).then(definitionInfo => {
			if (definitionInfo == null) return null;
=======
		return definitionLocation(document, position, goConfig, true, token).then(definitionInfo => {
			if (definitionInfo == null) {
				return null;
			}
>>>>>>> 41dbe9cc
			const lines = definitionInfo.declarationlines
				.filter(line => line !== '')
				.map(line => line.replace(/\t/g, '    '));
			let text;
			text = lines.join('\n').replace(/\n+$/, '');
			const hoverTexts = new vscode.MarkdownString();
			hoverTexts.appendCodeblock(text, 'go');
			if (definitionInfo.doc != null) {
				hoverTexts.appendMarkdown(definitionInfo.doc);
			}
			const hover = new Hover(hoverTexts);
			return hover;
		}, () => {
			return null;
		});
	}
}<|MERGE_RESOLUTION|>--- conflicted
+++ resolved
@@ -8,11 +8,7 @@
 import vscode = require('vscode');
 import { CancellationToken, Hover, HoverProvider, Position, TextDocument, WorkspaceConfiguration } from 'vscode';
 import { definitionLocation } from './goDeclaration';
-<<<<<<< HEAD
-import { getTimeoutConfiguration } from './util';
-=======
-import { getGoConfig } from './util';
->>>>>>> 41dbe9cc
+import { getTimeoutConfiguration, getGoConfig } from './util';
 
 export class GoHoverProvider implements HoverProvider {
 	private goConfig: WorkspaceConfiguration = null;
@@ -32,15 +28,10 @@
 		if (goConfig['docsTool'] === 'guru') {
 			goConfig = Object.assign({}, goConfig, { 'docsTool': 'godoc' });
 		}
-<<<<<<< HEAD
 		return definitionLocation(document, position, goConfig, true, timeout, token).then(definitionInfo => {
-			if (definitionInfo == null) return null;
-=======
-		return definitionLocation(document, position, goConfig, true, token).then(definitionInfo => {
 			if (definitionInfo == null) {
 				return null;
 			}
->>>>>>> 41dbe9cc
 			const lines = definitionInfo.declarationlines
 				.filter(line => line !== '')
 				.map(line => line.replace(/\t/g, '    '));
