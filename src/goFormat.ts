--- conflicted
+++ resolved
@@ -9,12 +9,8 @@
 import path = require('path');
 import vscode = require('vscode');
 import { promptForMissingTool, promptForUpdatingTool } from './goInstallTools';
-<<<<<<< HEAD
-import { sendTelemetryEvent, getBinPath, getToolsEnvVars, killTree, killProcess, getTimeoutConfiguration, getGoConfig } from './util';
-=======
 import { sendTelemetryEventForFormatting } from './telemetry';
-import { getBinPath, getGoConfig, getToolsEnvVars, killTree } from './util';
->>>>>>> a4fac11a
+import { getBinPath, getGoConfig, getTimeoutConfiguration, getToolsEnvVars, killProcess, killTree } from './util';
 
 export class GoDocumentFormattingEditProvider implements vscode.DocumentFormattingEditProvider {
 	public provideDocumentFormattingEdits(
@@ -90,33 +86,23 @@
 			token.onCancellationRequested(() => !p.killed && killTree(p.pid));
 
 			p.stdout.setEncoding('utf8');
-<<<<<<< HEAD
-			p.stdout.on('data', data => {
+			p.stdout.on('data', (data) => {
 				stdout += data;
 				clearTimeout(waitTimer);
 			});
-			p.stderr.on('data', data => {
+			p.stderr.on('data', (data) => {
 				stderr += data;
 				clearTimeout(waitTimer);
 			});
-			p.on('error', err => {
+			p.on('error', (err) => {
 				clearTimeout(waitTimer);
-=======
-			p.stdout.on('data', (data) => (stdout += data));
-			p.stderr.on('data', (data) => (stderr += data));
-			p.on('error', (err) => {
->>>>>>> a4fac11a
 				if (err && (<any>err).code === 'ENOENT') {
 					promptForMissingTool(formatTool);
 					return reject();
 				}
 			});
-<<<<<<< HEAD
-			p.on('close', code => {
+			p.on('close', (code) => {
 				clearTimeout(waitTimer);
-=======
-			p.on('close', (code) => {
->>>>>>> a4fac11a
 				if (code !== 0) {
 					return reject(stderr);
 				}
