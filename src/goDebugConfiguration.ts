--- conflicted
+++ resolved
@@ -1,150 +1,146 @@
-/*---------------------------------------------------------
- * Copyright (C) Microsoft Corporation. All rights reserved.
- * Licensed under the MIT License. See License.txt in the project root for license information.
- *--------------------------------------------------------*/
-
-'use strict';
-
-import path = require('path');
-import vscode = require('vscode');
-import { promptForMissingTool } from './goInstallTools';
-import { packagePathToGoModPathMap } from './goModules';
-import { getFromGlobalState, updateGlobalState } from './stateUtils';
-import { sendTelemetryEventForDebugConfiguration } from './telemetry';
-import { getBinPath, getCurrentGoPath, getGoConfig, getToolsEnvVars } from './util';
-
-export class GoDebugConfigurationProvider implements vscode.DebugConfigurationProvider {
-	public provideDebugConfigurations(
-		folder: vscode.WorkspaceFolder | undefined,
-		token?: vscode.CancellationToken
-	): vscode.DebugConfiguration[] {
-		return [
-			{
-				name: 'Launch',
-				type: 'go',
-				request: 'launch',
-				mode: 'auto',
-				program: '${fileDirname}',
-				env: {},
-				args: []
-			}
-		];
-	}
-
-	public resolveDebugConfiguration?(
-		folder: vscode.WorkspaceFolder | undefined,
-		debugConfiguration: vscode.DebugConfiguration,
-		token?: vscode.CancellationToken
-	): vscode.DebugConfiguration {
-		if (debugConfiguration) {
-			sendTelemetryEventForDebugConfiguration(debugConfiguration);
-		}
-
-		const activeEditor = vscode.window.activeTextEditor;
-		if (!debugConfiguration || !debugConfiguration.request) {
-			// if 'request' is missing interpret this as a missing launch.json
-			if (!activeEditor || activeEditor.document.languageId !== 'go') {
-				return;
-			}
-
-			debugConfiguration = Object.assign(debugConfiguration || {}, {
-				name: 'Launch',
-				type: 'go',
-				request: 'launch',
-				mode: 'auto',
-<<<<<<< HEAD
-				program: activeEditor.document.fileName
-=======
-				program: path.dirname(activeEditor.document.fileName)  // matches ${fileDirname}
->>>>>>> 6c737b34
-			});
-		}
-
-		debugConfiguration['packagePathToGoModPathMap'] = packagePathToGoModPathMap;
-
-		const gopath = getCurrentGoPath(folder ? folder.uri : undefined);
-		if (!debugConfiguration['env']) {
-			debugConfiguration['env'] = { GOPATH: gopath };
-		} else if (!debugConfiguration['env']['GOPATH']) {
-			debugConfiguration['env']['GOPATH'] = gopath;
-		}
-
-		const goConfig = getGoConfig(folder && folder.uri);
-		const goToolsEnvVars = getToolsEnvVars();
-		Object.keys(goToolsEnvVars).forEach((key) => {
-			if (!debugConfiguration['env'].hasOwnProperty(key)) {
-				debugConfiguration['env'][key] = goToolsEnvVars[key];
-			}
-		});
-
-		const dlvConfig = goConfig.get<any>('delveConfig');
-		let useApiV1 = false;
-		if (debugConfiguration.hasOwnProperty('useApiV1')) {
-			useApiV1 = debugConfiguration['useApiV1'] === true;
-		} else if (dlvConfig.hasOwnProperty('useApiV1')) {
-			useApiV1 = dlvConfig['useApiV1'] === true;
-		}
-		if (useApiV1) {
-			debugConfiguration['apiVersion'] = 1;
-		}
-		if (!debugConfiguration.hasOwnProperty('apiVersion') && dlvConfig.hasOwnProperty('apiVersion')) {
-			debugConfiguration['apiVersion'] = dlvConfig['apiVersion'];
-		}
-		if (!debugConfiguration.hasOwnProperty('dlvLoadConfig') && dlvConfig.hasOwnProperty('dlvLoadConfig')) {
-			debugConfiguration['dlvLoadConfig'] = dlvConfig['dlvLoadConfig'];
-		}
-		if (
-			!debugConfiguration.hasOwnProperty('showGlobalVariables') &&
-			dlvConfig.hasOwnProperty('showGlobalVariables')
-		) {
-			debugConfiguration['showGlobalVariables'] = dlvConfig['showGlobalVariables'];
-		}
-		if (debugConfiguration.request === 'attach' && !debugConfiguration['cwd']) {
-			debugConfiguration['cwd'] = '${workspaceFolder}';
-		}
-
-		debugConfiguration['dlvToolPath'] = getBinPath('dlv');
-		if (!path.isAbsolute(debugConfiguration['dlvToolPath'])) {
-			promptForMissingTool('dlv');
-			return;
-		}
-
-		if (debugConfiguration['mode'] === 'auto') {
-			debugConfiguration['mode'] =
-				activeEditor && activeEditor.document.fileName.endsWith('_test.go') ? 'test' : 'debug';
-		}
-
-		if (debugConfiguration.request === 'launch' && debugConfiguration['mode'] === 'remote') {
-			this.showWarning(
-				'ignoreDebugLaunchRemoteWarning',
-				`Request type of 'launch' with mode 'remote' is deprecated, please use request type 'attach' with mode 'remote' instead.`
-			);
-		}
-
-		if (
-			debugConfiguration.request === 'attach' &&
-			debugConfiguration['mode'] === 'remote' &&
-			debugConfiguration['program']
-		) {
-			this.showWarning(
-				'ignoreUsingRemotePathAndProgramWarning',
-				`Request type of 'attach' with mode 'remote' does not work with 'program' attribute, please use 'cwd' attribute instead.`
-			);
-		}
-		return debugConfiguration;
-	}
-
-	private showWarning(ignoreWarningKey: string, warningMessage: string) {
-		const ignoreWarning = getFromGlobalState(ignoreWarningKey);
-		if (ignoreWarning) {
-			return;
-		}
-
-		const neverAgain = { title: `Don't Show Again` };
-		vscode.window.showWarningMessage(warningMessage, neverAgain).then((result) => {
-			if (result === neverAgain) {
-				updateGlobalState(ignoreWarningKey, true);
-			}
-		});
-	}
-}
+/*---------------------------------------------------------
+ * Copyright (C) Microsoft Corporation. All rights reserved.
+ * Licensed under the MIT License. See License.txt in the project root for license information.
+ *--------------------------------------------------------*/
+
+'use strict';
+
+import path = require('path');
+import vscode = require('vscode');
+import { promptForMissingTool } from './goInstallTools';
+import { packagePathToGoModPathMap } from './goModules';
+import { getFromGlobalState, updateGlobalState } from './stateUtils';
+import { sendTelemetryEventForDebugConfiguration } from './telemetry';
+import { getBinPath, getCurrentGoPath, getGoConfig, getToolsEnvVars } from './util';
+
+export class GoDebugConfigurationProvider implements vscode.DebugConfigurationProvider {
+	public provideDebugConfigurations(
+		folder: vscode.WorkspaceFolder | undefined,
+		token?: vscode.CancellationToken
+	): vscode.DebugConfiguration[] {
+		return [
+			{
+				name: 'Launch',
+				type: 'go',
+				request: 'launch',
+				mode: 'auto',
+				program: '${fileDirname}',
+				env: {},
+				args: []
+			}
+		];
+	}
+
+	public resolveDebugConfiguration?(
+		folder: vscode.WorkspaceFolder | undefined,
+		debugConfiguration: vscode.DebugConfiguration,
+		token?: vscode.CancellationToken
+	): vscode.DebugConfiguration {
+		if (debugConfiguration) {
+			sendTelemetryEventForDebugConfiguration(debugConfiguration);
+		}
+
+		const activeEditor = vscode.window.activeTextEditor;
+		if (!debugConfiguration || !debugConfiguration.request) {
+			// if 'request' is missing interpret this as a missing launch.json
+			if (!activeEditor || activeEditor.document.languageId !== 'go') {
+				return;
+			}
+
+			debugConfiguration = Object.assign(debugConfiguration || {}, {
+				name: 'Launch',
+				type: 'go',
+				request: 'launch',
+				mode: 'auto',
+				program: path.dirname(activeEditor.document.fileName)  // matches ${fileDirname}
+			});
+		}
+
+		debugConfiguration['packagePathToGoModPathMap'] = packagePathToGoModPathMap;
+
+		const gopath = getCurrentGoPath(folder ? folder.uri : undefined);
+		if (!debugConfiguration['env']) {
+			debugConfiguration['env'] = { GOPATH: gopath };
+		} else if (!debugConfiguration['env']['GOPATH']) {
+			debugConfiguration['env']['GOPATH'] = gopath;
+		}
+
+		const goConfig = getGoConfig(folder && folder.uri);
+		const goToolsEnvVars = getToolsEnvVars();
+		Object.keys(goToolsEnvVars).forEach((key) => {
+			if (!debugConfiguration['env'].hasOwnProperty(key)) {
+				debugConfiguration['env'][key] = goToolsEnvVars[key];
+			}
+		});
+
+		const dlvConfig = goConfig.get<any>('delveConfig');
+		let useApiV1 = false;
+		if (debugConfiguration.hasOwnProperty('useApiV1')) {
+			useApiV1 = debugConfiguration['useApiV1'] === true;
+		} else if (dlvConfig.hasOwnProperty('useApiV1')) {
+			useApiV1 = dlvConfig['useApiV1'] === true;
+		}
+		if (useApiV1) {
+			debugConfiguration['apiVersion'] = 1;
+		}
+		if (!debugConfiguration.hasOwnProperty('apiVersion') && dlvConfig.hasOwnProperty('apiVersion')) {
+			debugConfiguration['apiVersion'] = dlvConfig['apiVersion'];
+		}
+		if (!debugConfiguration.hasOwnProperty('dlvLoadConfig') && dlvConfig.hasOwnProperty('dlvLoadConfig')) {
+			debugConfiguration['dlvLoadConfig'] = dlvConfig['dlvLoadConfig'];
+		}
+		if (
+			!debugConfiguration.hasOwnProperty('showGlobalVariables') &&
+			dlvConfig.hasOwnProperty('showGlobalVariables')
+		) {
+			debugConfiguration['showGlobalVariables'] = dlvConfig['showGlobalVariables'];
+		}
+		if (debugConfiguration.request === 'attach' && !debugConfiguration['cwd']) {
+			debugConfiguration['cwd'] = '${workspaceFolder}';
+		}
+
+		debugConfiguration['dlvToolPath'] = getBinPath('dlv');
+		if (!path.isAbsolute(debugConfiguration['dlvToolPath'])) {
+			promptForMissingTool('dlv');
+			return;
+		}
+
+		if (debugConfiguration['mode'] === 'auto') {
+			debugConfiguration['mode'] =
+				activeEditor && activeEditor.document.fileName.endsWith('_test.go') ? 'test' : 'debug';
+		}
+
+		if (debugConfiguration.request === 'launch' && debugConfiguration['mode'] === 'remote') {
+			this.showWarning(
+				'ignoreDebugLaunchRemoteWarning',
+				`Request type of 'launch' with mode 'remote' is deprecated, please use request type 'attach' with mode 'remote' instead.`
+			);
+		}
+
+		if (
+			debugConfiguration.request === 'attach' &&
+			debugConfiguration['mode'] === 'remote' &&
+			debugConfiguration['program']
+		) {
+			this.showWarning(
+				'ignoreUsingRemotePathAndProgramWarning',
+				`Request type of 'attach' with mode 'remote' does not work with 'program' attribute, please use 'cwd' attribute instead.`
+			);
+		}
+		return debugConfiguration;
+	}
+
+	private showWarning(ignoreWarningKey: string, warningMessage: string) {
+		const ignoreWarning = getFromGlobalState(ignoreWarningKey);
+		if (ignoreWarning) {
+			return;
+		}
+
+		const neverAgain = { title: `Don't Show Again` };
+		vscode.window.showWarningMessage(warningMessage, neverAgain).then((result) => {
+			if (result === neverAgain) {
+				updateGlobalState(ignoreWarningKey, true);
+			}
+		});
+	}
+}