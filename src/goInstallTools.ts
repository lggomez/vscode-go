--- conflicted
+++ resolved
@@ -317,7 +317,7 @@
 	envForTools['GO111MODULE'] = 'off';
 
 	// Set up execFile parameters
-	let toolInstallOptions: { [key: string]: any } = {
+	const toolInstallOptions: { [key: string]: any } = {
 		env: envForTools,
 		timeout: getTimeoutConfiguration(goConfig, 'onCommand')
 	};
@@ -343,13 +343,8 @@
 					if (tool === 'gometalinter') {
 						// Gometalinter needs to install all the linters it uses.
 						outputChannel.appendLine('Installing all linters used by gometalinter....');
-<<<<<<< HEAD
-						let gometalinterBinPath = getBinPath('gometalinter');
+						const gometalinterBinPath = getBinPath('gometalinter');
 						cp.execFile(gometalinterBinPath, ['--install'], toolInstallOptions, (err, stdout, stderr) => {
-=======
-						const gometalinterBinPath = getBinPath('gometalinter');
-						cp.execFile(gometalinterBinPath, ['--install'], { env: envForTools }, (err, stdout, stderr) => {
->>>>>>> 8ea6e470
 							if (!err) {
 								outputChannel.appendLine('Installing all linters used by gometalinter SUCCEEDED.');
 								resolve([...sofar, null]);
@@ -422,12 +417,9 @@
 }
 
 export function updateGoPathGoRootFromConfig(): Promise<void> {
-<<<<<<< HEAD
-	let goConfig = vscode.workspace.getConfiguration('go', vscode.window.activeTextEditor ? vscode.window.activeTextEditor.document.uri : null);
-	let goroot = goConfig['goroot'];
-=======
 	const goroot = vscode.workspace.getConfiguration('go', vscode.window.activeTextEditor ? vscode.window.activeTextEditor.document.uri : null)['goroot'];
->>>>>>> 8ea6e470
+	const goConfig = vscode.workspace.getConfiguration('go', vscode.window.activeTextEditor ? vscode.window.activeTextEditor.document.uri : null);
+
 	if (goroot) {
 		process.env['GOROOT'] = resolvePath(goroot);
 	}
