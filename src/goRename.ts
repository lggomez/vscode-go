/*---------------------------------------------------------
 * Copyright (C) Microsoft Corporation. All rights reserved.
 * Licensed under the MIT License. See License.txt in the project root for license information.
 *--------------------------------------------------------*/

'use strict';

import cp = require('child_process');
<<<<<<< HEAD
import { getBinPath, byteOffsetAt, canonicalizeGOPATHPrefix, getToolsEnvVars, killProcess, getTimeoutConfiguration, getGoConfig } from './util';
=======
import vscode = require('vscode');
>>>>>>> a4fac11a
import { Edit, FilePatch, getEditsFromUnifiedDiffStr, isDiffToolAvailable } from './diffUtils';
import { promptForMissingTool } from './goInstallTools';
import { outputChannel } from './goStatus';

export class GoRenameProvider implements vscode.RenameProvider {
	public provideRenameEdits(
		document: vscode.TextDocument,
		position: vscode.Position,
		newName: string,
		token: vscode.CancellationToken
	): Thenable<vscode.WorkspaceEdit> {
		return vscode.workspace.saveAll(false).then(() => {
			return this.doRename(document, position, newName, token);
		});
	}

	private doRename(
		document: vscode.TextDocument,
		position: vscode.Position,
		newName: string,
		token: vscode.CancellationToken
	): Thenable<vscode.WorkspaceEdit> {
		return new Promise<vscode.WorkspaceEdit>((resolve, reject) => {
			const filename = canonicalizeGOPATHPrefix(document.fileName);
			const range = document.getWordRangeAtPosition(position);
			const pos = range ? range.start : position;
			const offset = byteOffsetAt(document, pos);
			const env = getToolsEnvVars();
			const gorename = getBinPath('gorename');
			const buildTags = getGoConfig(document.uri)['buildTags'];
			const gorenameArgs = ['-offset', filename + ':#' + offset, '-to', newName];
			if (buildTags) {
				gorenameArgs.push('-tags', buildTags);
			}
			const canRenameToolUseDiff = isDiffToolAvailable();
			if (canRenameToolUseDiff) {
				gorenameArgs.push('-d');
			}

			let p: cp.ChildProcess;
			let processTimeout: NodeJS.Timeout;
			if (token) {
				token.onCancellationRequested(() => {
					clearTimeout(processTimeout);
					killProcess(p);
				});
			}

<<<<<<< HEAD
			p = cp.execFile(gorename, gorenameArgs, {env}, (err, stdout, stderr) => {
				clearTimeout(processTimeout);
=======
			p = cp.execFile(gorename, gorenameArgs, { env }, (err, stdout, stderr) => {
>>>>>>> a4fac11a
				try {
					if (err && (<any>err).code === 'ENOENT') {
						promptForMissingTool('gorename');
						return reject('Could not find gorename tool.');
					}
					if (err) {
						const errMsg = stderr ? 'Rename failed: ' + stderr.replace(/\n/g, ' ') : 'Rename failed';
						console.log(errMsg);
						outputChannel.appendLine(errMsg);
						outputChannel.show();
						return reject();
					}

					const result = new vscode.WorkspaceEdit();

					if (canRenameToolUseDiff) {
						const filePatches = getEditsFromUnifiedDiffStr(stdout);
						filePatches.forEach((filePatch: FilePatch) => {
							const fileUri = vscode.Uri.file(filePatch.fileName);
							filePatch.edits.forEach((edit: Edit) => {
								edit.applyUsingWorkspaceEdit(result, fileUri);
							});
						});
					}

					return resolve(result);
				} catch (e) {
					reject(e);
				}
			});
			processTimeout = setTimeout(() => {
				killProcess(p);
				reject(new Error('Timeout executing tool - gorename'));
			}, getTimeoutConfiguration('onCommand'));
		});
	}
}<|MERGE_RESOLUTION|>--- conflicted
+++ resolved
@@ -6,14 +6,19 @@
 'use strict';
 
 import cp = require('child_process');
-<<<<<<< HEAD
-import { getBinPath, byteOffsetAt, canonicalizeGOPATHPrefix, getToolsEnvVars, killProcess, getTimeoutConfiguration, getGoConfig } from './util';
-=======
 import vscode = require('vscode');
->>>>>>> a4fac11a
 import { Edit, FilePatch, getEditsFromUnifiedDiffStr, isDiffToolAvailable } from './diffUtils';
 import { promptForMissingTool } from './goInstallTools';
 import { outputChannel } from './goStatus';
+import {
+	byteOffsetAt,
+	canonicalizeGOPATHPrefix,
+	getBinPath,
+	getGoConfig,
+	getTimeoutConfiguration,
+	getToolsEnvVars,
+	killProcess
+} from './util';
 
 export class GoRenameProvider implements vscode.RenameProvider {
 	public provideRenameEdits(
@@ -59,12 +64,8 @@
 				});
 			}
 
-<<<<<<< HEAD
 			p = cp.execFile(gorename, gorenameArgs, {env}, (err, stdout, stderr) => {
 				clearTimeout(processTimeout);
-=======
-			p = cp.execFile(gorename, gorenameArgs, { env }, (err, stdout, stderr) => {
->>>>>>> a4fac11a
 				try {
 					if (err && (<any>err).code === 'ENOENT') {
 						promptForMissingTool('gorename');
