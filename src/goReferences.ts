/*---------------------------------------------------------
 * Copyright (C) Microsoft Corporation. All rights reserved.
 * Licensed under the MIT License. See License.txt in the project root for license information.
 *--------------------------------------------------------*/

'use strict';

import vscode = require('vscode');
import cp = require('child_process');
import path = require('path');
import { getBinPath, byteOffsetAt, canonicalizeGOPATHPrefix, getFileArchive, getToolsEnvVars, killTree, getTimeoutConfiguration } from './util';
import { promptForMissingTool } from './goInstallTools';

export class GoReferenceProvider implements vscode.ReferenceProvider {

	public provideReferences(document: vscode.TextDocument, position: vscode.Position, options: { includeDeclaration: boolean }, token: vscode.CancellationToken): Thenable<vscode.Location[]> {
		return this.doFindReferences(document, position, options, token);
	}

	private doFindReferences(document: vscode.TextDocument, position: vscode.Position, options: { includeDeclaration: boolean }, token: vscode.CancellationToken): Thenable<vscode.Location[]> {
		return new Promise<vscode.Location[]>((resolve, reject) => {
			const goConfig = vscode.workspace.getConfiguration('go', vscode.window.activeTextEditor ? vscode.window.activeTextEditor.document.uri : null);

			// get current word
			const wordRange = document.getWordRangeAtPosition(position);
			if (!wordRange) {
				return resolve([]);
			}

			const goGuru = getBinPath('guru');
			if (!path.isAbsolute(goGuru)) {
				promptForMissingTool('guru');
				return reject('Cannot find tool "guru" to find references.');
			}

			const filename = canonicalizeGOPATHPrefix(document.fileName);
			const cwd = path.dirname(filename);
			const offset = byteOffsetAt(document, wordRange.start);
			const env = getToolsEnvVars();
			const buildTags = vscode.workspace.getConfiguration('go', document.uri)['buildTags'];
			const args = buildTags ? ['-tags', buildTags] : [];
			args.push('-modified', 'referrers', `${filename}:#${offset.toString()}`);

<<<<<<< HEAD
			// Set up execFile parameters
			let options: { [key: string]: any } = {
				env: getToolsEnvVars(),
				timeout: getTimeoutConfiguration(goConfig, 'onCommand')
			};

			let process = cp.execFile(goGuru, args, options, (err, stdout, stderr) => {
=======
			const process = cp.execFile(goGuru, args, { env }, (err, stdout, stderr) => {
>>>>>>> 8ea6e470
				try {
					if (err && (<any>err).code === 'ENOENT') {
						promptForMissingTool('guru');
						return reject('Cannot find tool "guru" to find references.');
					}

					if (err && (<any>err).killed !== true) {
						return reject(`Error running guru: ${err.message || stderr}`);
					}

					const lines = stdout.toString().split('\n');
					const results: vscode.Location[] = [];
					for (let i = 0; i < lines.length; i++) {
						const match = /^(.*):(\d+)\.(\d+)-(\d+)\.(\d+):/.exec(lines[i]);
						if (!match) continue;
						const [_, file, lineStartStr, colStartStr, lineEndStr, colEndStr] = match;
						const referenceResource = vscode.Uri.file(path.resolve(cwd, file));

						if (!options.includeDeclaration) {
							if (document.uri.fsPath === referenceResource.fsPath &&
								position.line === Number(lineStartStr) - 1) {
								continue;
							}
						}

						const range = new vscode.Range(
							+lineStartStr - 1, +colStartStr - 1, +lineEndStr - 1, +colEndStr
						);
						results.push(new vscode.Location(referenceResource, range));
					}
					resolve(results);
				} catch (e) {
					reject(e);
				}
			});
			if (process.pid) {
				process.stdin.end(getFileArchive(document));
			}
			token.onCancellationRequested(() =>
				killTree(process.pid)
			);
		});
	}

}<|MERGE_RESOLUTION|>--- conflicted
+++ resolved
@@ -41,17 +41,13 @@
 			const args = buildTags ? ['-tags', buildTags] : [];
 			args.push('-modified', 'referrers', `${filename}:#${offset.toString()}`);
 
-<<<<<<< HEAD
 			// Set up execFile parameters
 			let options: { [key: string]: any } = {
 				env: getToolsEnvVars(),
 				timeout: getTimeoutConfiguration(goConfig, 'onCommand')
 			};
 
-			let process = cp.execFile(goGuru, args, options, (err, stdout, stderr) => {
-=======
-			const process = cp.execFile(goGuru, args, { env }, (err, stdout, stderr) => {
->>>>>>> 8ea6e470
+			const process = cp.execFile(goGuru, args, options, (err, stdout, stderr) => {
 				try {
 					if (err && (<any>err).code === 'ENOENT') {
 						promptForMissingTool('guru');
