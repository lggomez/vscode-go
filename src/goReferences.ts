--- conflicted
+++ resolved
@@ -8,12 +8,8 @@
 import vscode = require('vscode');
 import cp = require('child_process');
 import path = require('path');
-<<<<<<< HEAD
-import { getBinPath, byteOffsetAt, canonicalizeGOPATHPrefix, getFileArchive, getToolsEnvVars, killTree, getTimeoutConfiguration } from './util';
-=======
->>>>>>> 41dbe9cc
+import { getBinPath, byteOffsetAt, canonicalizeGOPATHPrefix, getFileArchive, getToolsEnvVars, killTree, getTimeoutConfiguration, getGoConfig } from './util';
 import { promptForMissingTool } from './goInstallTools';
-import { byteOffsetAt, canonicalizeGOPATHPrefix, getBinPath, getGoConfig, getFileArchive, getToolsEnvVars, killTree } from './util';
 
 export class GoReferenceProvider implements vscode.ReferenceProvider {
 
@@ -44,7 +40,7 @@
 			args.push('-modified', 'referrers', `${filename}:#${offset.toString()}`);
 
 			let p: cp.ChildProcess;
-			let processTimeout: NodeJS.Timeout;
+			let processTimeout: NodeJS.Timer;
 			p = cp.execFile(goGuru, args, { env }, (err, stdout, stderr) => {
 				clearTimeout(processTimeout);
 				try {
