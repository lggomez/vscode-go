--- conflicted
+++ resolved
@@ -7,10 +7,6 @@
 
 import cp = require('child_process');
 import path = require('path');
-<<<<<<< HEAD
-import { getBinPath, byteOffsetAt, canonicalizeGOPATHPrefix, getFileArchive, getToolsEnvVars, killTree, getTimeoutConfiguration, getGoConfig } from './util';
-import { promptForMissingTool } from './goInstallTools';
-=======
 import vscode = require('vscode');
 import { promptForMissingTool } from './goInstallTools';
 import {
@@ -19,10 +15,10 @@
 	getBinPath,
 	getFileArchive,
 	getGoConfig,
+	getTimeoutConfiguration,
 	getToolsEnvVars,
 	killTree
 } from './util';
->>>>>>> a4fac11a
 
 export class GoReferenceProvider implements vscode.ReferenceProvider {
 	public provideReferences(
@@ -110,7 +106,6 @@
 			if (p.pid) {
 				p.stdin.end(getFileArchive(document));
 			}
-<<<<<<< HEAD
 			processTimeout = setTimeout(() => {
 				killTree(p.pid);
 				reject('Timeout executing tool - guru');
@@ -119,9 +114,6 @@
 				clearTimeout(processTimeout);
 				killTree(p.pid);
 			});
-=======
-			token.onCancellationRequested(() => killTree(process.pid));
->>>>>>> a4fac11a
 		});
 	}
 }