--- conflicted
+++ resolved
@@ -6,21 +6,17 @@
 'use strict';
 
 import cp = require('child_process');
-<<<<<<< HEAD
-import { getBinPath, getFileArchive, getToolsEnvVars, killProcess, makeMemoizedByteOffsetConverter, getTimeoutConfiguration, getGoConfig } from './util';
-import { promptForMissingTool, promptForUpdatingTool } from './goInstallTools';
-=======
 import vscode = require('vscode');
 import { promptForMissingTool, promptForUpdatingTool } from './goInstallTools';
 import {
 	getBinPath,
 	getFileArchive,
 	getGoConfig,
+	getTimeoutConfiguration,
 	getToolsEnvVars,
 	killProcess,
 	makeMemoizedByteOffsetConverter
 } from './util';
->>>>>>> a4fac11a
 
 // Keep in sync with https://github.com/ramya-rao-a/go-outline
 export interface GoOutlineRange {
