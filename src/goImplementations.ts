--- conflicted
+++ resolved
@@ -43,20 +43,15 @@
 			if (token.isCancellationRequested) {
 				return resolve(null);
 			}
-<<<<<<< HEAD
 
 			// Set up execFile parameters
-			let options: { [key: string]: any } = {
+			const options: { [key: string]: any } = {
 				cwd: root,
 				env: getToolsEnvVars(),
 				timeout: getTimeoutConfiguration(goConfig, 'onCommand')
 			};
 
-			let listProcess = cp.execFile(getBinPath('go'), ['list', '-e', '-json'], options, (err, stdout, stderr) => {
-=======
-			const env = getToolsEnvVars();
-			const listProcess = cp.execFile(getBinPath('go'), ['list', '-e', '-json'], { cwd: root, env }, (err, stdout, stderr) => {
->>>>>>> 8ea6e470
+			const listProcess = cp.execFile(getBinPath('go'), ['list', '-e', '-json'], options, (err, stdout, stderr) => {
 				if (err) {
 					return reject(err);
 				}
@@ -72,19 +67,15 @@
 				}
 				args.push('-json', 'implements', `${filename}:#${offset.toString()}`);
 
-<<<<<<< HEAD
 				// Do not override cwd for guru call
 				const goConfig = vscode.workspace.getConfiguration('go', vscode.window.activeTextEditor ? vscode.window.activeTextEditor.document.uri : null);
-				let guruOptions: { [key: string]: any } = {
+				const guruOptions: { [key: string]: any } = {
 					cwd: root,
 					env: getToolsEnvVars(),
 					timeout: getTimeoutConfiguration(goConfig, 'onCommand')
 				};
 
-				let guruProcess = cp.execFile(goGuru, args, guruOptions, (err, stdout, stderr) => {
-=======
-				const guruProcess = cp.execFile(goGuru, args, { env }, (err, stdout, stderr) => {
->>>>>>> 8ea6e470
+				const guruProcess = cp.execFile(goGuru, args, guruOptions, (err, stdout, stderr) => {
 					if (err && (<any>err).code === 'ENOENT') {
 						promptForMissingTool('guru');
 						return resolve(null);
