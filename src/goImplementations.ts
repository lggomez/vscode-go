--- conflicted
+++ resolved
@@ -7,11 +7,6 @@
 
 import cp = require('child_process');
 import path = require('path');
-<<<<<<< HEAD
-import { byteOffsetAt, getBinPath, canonicalizeGOPATHPrefix, getWorkspaceFolderPath, killTree, getTimeoutConfiguration, getToolsEnvVars, getGoConfig } from './util';
-import { promptForMissingTool } from './goInstallTools';
-import { envPath } from './goPath';
-=======
 import vscode = require('vscode');
 import { promptForMissingTool } from './goInstallTools';
 import { envPath } from './goPath';
@@ -20,11 +15,11 @@
 	canonicalizeGOPATHPrefix,
 	getBinPath,
 	getGoConfig,
+	getTimeoutConfiguration,
 	getToolsEnvVars,
 	getWorkspaceFolderPath,
 	killTree
 } from './util';
->>>>>>> a4fac11a
 
 interface GoListOutput {
 	Dir: string;
@@ -72,6 +67,7 @@
 		let guruProcess: cp.ChildProcess;
 		let listProcessTimeout: NodeJS.Timeout;
 		let guruProcessTimeout: NodeJS.Timeout;
+
 		return new Promise<vscode.Definition>((resolve, reject) => {
 			if (token.isCancellationRequested) {
 				return resolve(null);
@@ -83,41 +79,13 @@
 				killTree(guruProcess.pid);
 			});
 			const env = getToolsEnvVars();
-<<<<<<< HEAD
-			const startTime = Date.now();
 			const totalTimeout = getTimeoutConfiguration('onCommand');
-			listProcess = cp.execFile(goRuntimePath, ['list', '-e', '-json'], { cwd: root, env }, (err, stdout, stderr) => {
-				clearTimeout(listProcessTimeout);
-				if (err) {
-					return reject(err);
-				}
-				const listOutput = <GoListOutput>JSON.parse(stdout.toString());
-				const filename = canonicalizeGOPATHPrefix(document.fileName);
-				const cwd = path.dirname(filename);
-				const offset = byteOffsetAt(document, position);
-				const goGuru = getBinPath('guru');
-				const buildTags = getGoConfig(document.uri)['buildTags'];
-				const args = buildTags ? ['-tags', buildTags] : [];
-				if (listOutput.Root && listOutput.ImportPath) {
-					args.push('-scope', `${listOutput.ImportPath}/...`);
-				}
-				args.push('-json', 'implements', `${filename}:#${offset.toString()}`);
-
-				const guruTimeoutValue = totalTimeout - (Date.now() - startTime);
-				guruProcess = cp.execFile(goGuru, args, { env }, (err, stdout, stderr) => {
-					clearTimeout(guruProcessTimeout);
-					if (err && (<any>err).code === 'ENOENT') {
-						promptForMissingTool('guru');
-						return resolve(null);
-					}
-
-=======
-			const listProcess = cp.execFile(
+			listProcess = cp.execFile(
 				goRuntimePath,
 				['list', '-e', '-json'],
 				{ cwd: root, env },
 				(err, stdout, stderr) => {
->>>>>>> a4fac11a
+					clearTimeout(listProcessTimeout);
 					if (err) {
 						return reject(err);
 					}
@@ -133,7 +101,7 @@
 					}
 					args.push('-json', 'implements', `${filename}:#${offset.toString()}`);
 
-					const guruProcess = cp.execFile(goGuru, args, { env }, (guruErr, guruStdOut, guruStdErr) => {
+					guruProcess = cp.execFile(goGuru, args, { env }, (guruErr, guruStdOut, guruStdErr) => {
 						if (guruErr && (<any>guruErr).code === 'ENOENT') {
 							promptForMissingTool('guru');
 							return resolve(null);
@@ -143,19 +111,6 @@
 							return reject(guruErr);
 						}
 
-<<<<<<< HEAD
-					return resolve(results);
-				});
-				guruProcessTimeout = setTimeout(() => {
-					killTree(guruProcess.pid);
-					reject('Timout executing tool - guru');
-				}, guruTimeoutValue);
-			});
-			listProcessTimeout = setTimeout(() => {
-				killTree(listProcess.pid);
-				reject('Timout executing - go list');
-			}, totalTimeout);
-=======
 						const guruOutput = <GuruImplementsOutput>JSON.parse(guruStdOut.toString());
 						const results: vscode.Location[] = [];
 						const addResults = (list: GuruImplementsRef[]) => {
@@ -190,10 +145,17 @@
 						return resolve(results);
 					});
 					token.onCancellationRequested(() => killTree(guruProcess.pid));
+					guruProcessTimeout = setTimeout(() => {
+						killTree(guruProcess.pid);
+						reject('Timout executing tool - guru');
+					}, totalTimeout);
 				}
 			);
 			token.onCancellationRequested(() => killTree(listProcess.pid));
->>>>>>> a4fac11a
+			listProcessTimeout = setTimeout(() => {
+				killTree(listProcess.pid);
+				reject('Timout executing tool - list');
+			}, totalTimeout);
 		});
 	}
 }