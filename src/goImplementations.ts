/*---------------------------------------------------------
 * Copyright (C) Microsoft Corporation. All rights reserved.
 * Licensed under the MIT License. See License.txt in the project root for license information.
 *--------------------------------------------------------*/

'use strict';

import vscode = require('vscode');
import cp = require('child_process');
import path = require('path');
<<<<<<< HEAD
import { byteOffsetAt, getBinPath, canonicalizeGOPATHPrefix, getWorkspaceFolderPath, killTree, getTimeoutConfiguration } from './util';
=======
>>>>>>> 41dbe9cc
import { promptForMissingTool } from './goInstallTools';
import { envPath } from './goPath';
import { byteOffsetAt, canonicalizeGOPATHPrefix, getBinPath, getGoConfig, getToolsEnvVars, getWorkspaceFolderPath, killTree } from './util';

interface GoListOutput {
	Dir: string;
	ImportPath: string;
	Root: string;
}

interface GuruImplementsRef {
	name: string;
	pos: string;
	kind: string;
}

interface GuruImplementsOutput {
	type: GuruImplementsRef;
	to: GuruImplementsRef[];
	to_method: GuruImplementsRef[];
	from: GuruImplementsRef[];
	fromptr: GuruImplementsRef[];
}

export class GoImplementationProvider implements vscode.ImplementationProvider {
	public provideImplementation(document: vscode.TextDocument, position: vscode.Position, token: vscode.CancellationToken): Thenable<vscode.Definition> {
		// To keep `guru implements` fast we want to restrict the scope of the search to current workspace
		// If no workspace is open, then no-op
		const root = getWorkspaceFolderPath(document.uri);
		if (!root) {
			vscode.window.showInformationMessage('Cannot find implementations when there is no workspace open.');
			return;
		}

		const goRuntimePath = getBinPath('go');
		if (!goRuntimePath) {
			vscode.window.showErrorMessage(`Failed to run "go list" to get the scope to find implementations as the "go" binary cannot be found in either GOROOT(${process.env['GOROOT']}) or PATH(${envPath})`);
			return;
		}

		let listProcess: cp.ChildProcess;
		let guruProcess: cp.ChildProcess;
		let listProcessTimeout: NodeJS.Timeout;
		let guruProcessTimeout: NodeJS.Timeout;
		return new Promise<vscode.Definition>((resolve, reject) => {
			if (token.isCancellationRequested) {
				return resolve(null);
			}
			token.onCancellationRequested(() => {
				clearTimeout(listProcessTimeout);
				clearTimeout(guruProcessTimeout);
				killTree(listProcess.pid);
				killTree(guruProcess.pid);
			});
			const env = getToolsEnvVars();
			const startTime = Date.now();
			const totalTimeout = getTimeoutConfiguration('onCommand');
			listProcess = cp.execFile(goRuntimePath, ['list', '-e', '-json'], { cwd: root, env }, (err, stdout, stderr) => {
				clearTimeout(listProcessTimeout);
				if (err) {
					return reject(err);
				}
				const listOutput = <GoListOutput>JSON.parse(stdout.toString());
				const filename = canonicalizeGOPATHPrefix(document.fileName);
				const cwd = path.dirname(filename);
				const offset = byteOffsetAt(document, position);
				const goGuru = getBinPath('guru');
				const buildTags = getGoConfig(document.uri)['buildTags'];
				const args = buildTags ? ['-tags', buildTags] : [];
				if (listOutput.Root && listOutput.ImportPath) {
					args.push('-scope', `${listOutput.ImportPath}/...`);
				}
				args.push('-json', 'implements', `${filename}:#${offset.toString()}`);

				const guruTimeoutValue = totalTimeout - (Date.now() - startTime);
				guruProcess = cp.execFile(goGuru, args, { env }, (err, stdout, stderr) => {
					clearTimeout(guruProcessTimeout);
					if (err && (<any>err).code === 'ENOENT') {
						promptForMissingTool('guru');
						return resolve(null);
					}

					if (err) {
						return reject(err);
					}

					const guruOutput = <GuruImplementsOutput>JSON.parse(stdout.toString());
					const results: vscode.Location[] = [];
					const addResults = (list: GuruImplementsRef[]) => {
						list.forEach((ref: GuruImplementsRef) => {
							const match = /^(.*):(\d+):(\d+)/.exec(ref.pos);
							if (!match) {
								return;
							}
							const [_, file, lineStartStr, colStartStr] = match;
							const referenceResource = vscode.Uri.file(path.resolve(cwd, file));
							const range = new vscode.Range(
								+lineStartStr - 1, +colStartStr - 1, +lineStartStr - 1, +colStartStr
							);
							results.push(new vscode.Location(referenceResource, range));
						});
					};

					// If we looked for implementation of method go to method implementations only
					if (guruOutput.to_method) {
						addResults(guruOutput.to_method);
					} else if (guruOutput.to) {
						addResults(guruOutput.to);
					} else if (guruOutput.from) {
						addResults(guruOutput.from);
					} else if (guruOutput.fromptr) {
						addResults(guruOutput.fromptr);
					}

					return resolve(results);
				});
				guruProcessTimeout = setTimeout(() => {
					killTree(guruProcess.pid);
					reject('Timout executing tool - guru');
				}, guruTimeoutValue);
			});
			listProcessTimeout = setTimeout(() => {
				killTree(listProcess.pid);
				reject('Timout executing - go list');
			}, totalTimeout);
		});
	}
}<|MERGE_RESOLUTION|>--- conflicted
+++ resolved
@@ -8,13 +8,9 @@
 import vscode = require('vscode');
 import cp = require('child_process');
 import path = require('path');
-<<<<<<< HEAD
-import { byteOffsetAt, getBinPath, canonicalizeGOPATHPrefix, getWorkspaceFolderPath, killTree, getTimeoutConfiguration } from './util';
-=======
->>>>>>> 41dbe9cc
+import { byteOffsetAt, getBinPath, canonicalizeGOPATHPrefix, getWorkspaceFolderPath, killTree, getTimeoutConfiguration, getToolsEnvVars, getGoConfig } from './util';
 import { promptForMissingTool } from './goInstallTools';
 import { envPath } from './goPath';
-import { byteOffsetAt, canonicalizeGOPATHPrefix, getBinPath, getGoConfig, getToolsEnvVars, getWorkspaceFolderPath, killTree } from './util';
 
 interface GoListOutput {
 	Dir: string;
@@ -54,8 +50,8 @@
 
 		let listProcess: cp.ChildProcess;
 		let guruProcess: cp.ChildProcess;
-		let listProcessTimeout: NodeJS.Timeout;
-		let guruProcessTimeout: NodeJS.Timeout;
+		let listProcessTimeout: NodeJS.Timer;
+		let guruProcessTimeout: NodeJS.Timer;
 		return new Promise<vscode.Definition>((resolve, reject) => {
 			if (token.isCancellationRequested) {
 				return resolve(null);
