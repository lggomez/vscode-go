/*---------------------------------------------------------
 * Copyright (C) Microsoft Corporation. All rights reserved.
 * Licensed under the MIT License. See License.txt in the project root for license information.
 *--------------------------------------------------------*/

'use strict';

import cp = require('child_process');
import vscode = require('vscode');
import { byteOffsetAt, getBinPath, getFileArchive, getToolsEnvVars, getTimeoutConfiguration, killProcess } from './util';
import { promptForMissingTool } from './goInstallTools';
<<<<<<< HEAD
import cp = require('child_process');
=======
import { byteOffsetAt, getBinPath, getFileArchive, getToolsEnvVars } from './util';
>>>>>>> a4fac11a

// Interface for the output from fillstruct
interface GoFillStructOutput {
	start: number;
	end: number;
	code: string;
}

export function runFillStruct(editor: vscode.TextEditor): Promise<void> {
	const args = getCommonArgs(editor);
	if (!args) {
		return Promise.reject('No args');
	}

	return execFillStruct(editor, args);
}

function getCommonArgs(editor: vscode.TextEditor): string[] | undefined {
	if (!editor) {
		vscode.window.showInformationMessage('No editor is active.');
		return;
	}
	if (!editor.document.fileName.endsWith('.go')) {
		vscode.window.showInformationMessage('Current file is not a Go file.');
		return;
	}
	const args = ['-modified', '-file', editor.document.fileName];
	if (editor.selection.isEmpty) {
		const offset = byteOffsetAt(editor.document, editor.selection.start);
		args.push('-offset');
		args.push(offset.toString());
	} else {
		args.push('-line');
		args.push(`${editor.selection.start.line + 1}`);
	}
	return args;
}

function getTabsCount(editor: vscode.TextEditor): number {
	const startline = editor.selection.start.line;
	const tabs = editor.document.lineAt(startline).text.match('^\t*');
	return tabs ? tabs.length : 0;
}

function execFillStruct(editor: vscode.TextEditor, args: string[]): Promise<void> {
	const fillstruct = getBinPath('fillstruct');
	const input = getFileArchive(editor.document);
	const tabsCount = getTabsCount(editor);

	return new Promise<void>((resolve, reject) => {
		const p = cp.execFile(fillstruct, args, { env: getToolsEnvVars() }, (err, stdout, stderr) => {
			clearTimeout(processTimeout);
			try {
				if (err && (<any>err).code === 'ENOENT') {
					promptForMissingTool('fillstruct');
					return reject();
				}
				if (err) {
					vscode.window.showInformationMessage(`Cannot fill struct: ${stderr}`);
					return reject();
				}

				const output = <GoFillStructOutput[]>JSON.parse(stdout);

				if (output.length === 0) {
					vscode.window.showInformationMessage(`Got empty fillstruct output`);
					return reject();
				}

				const indent = '\t'.repeat(tabsCount);

				editor
					.edit((editBuilder) => {
						output.forEach((structToFill) => {
							const out = structToFill.code.replace(/\n/g, '\n' + indent);
							const rangeToReplace = new vscode.Range(
								editor.document.positionAt(structToFill.start),
								editor.document.positionAt(structToFill.end)
							);
							editBuilder.replace(rangeToReplace, out);
						});
					})
					.then(() => resolve());
			} catch (e) {
				reject(e);
			}
		});
		if (p.pid) {
			p.stdin.end(input);
		}
		const processTimeout = setTimeout(() => {
			killProcess(p);
			reject(new Error('Timeout executing tool - fillstruct'));
		}, getTimeoutConfiguration('onCommand'));
	});
}<|MERGE_RESOLUTION|>--- conflicted
+++ resolved
@@ -7,13 +7,15 @@
 
 import cp = require('child_process');
 import vscode = require('vscode');
-import { byteOffsetAt, getBinPath, getFileArchive, getToolsEnvVars, getTimeoutConfiguration, killProcess } from './util';
 import { promptForMissingTool } from './goInstallTools';
-<<<<<<< HEAD
-import cp = require('child_process');
-=======
-import { byteOffsetAt, getBinPath, getFileArchive, getToolsEnvVars } from './util';
->>>>>>> a4fac11a
+import {
+	byteOffsetAt,
+	getBinPath,
+	getFileArchive,
+	getTimeoutConfiguration,
+	getToolsEnvVars,
+	killProcess
+} from './util';
 
 // Interface for the output from fillstruct
 interface GoFillStructOutput {
