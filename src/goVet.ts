/*---------------------------------------------------------
 * Copyright (C) Microsoft Corporation. All rights reserved.
 * Licensed under the MIT License. See License.txt in the project root for license information.
 *--------------------------------------------------------*/

import path = require('path');
import vscode = require('vscode');
<<<<<<< HEAD
import { getToolsEnvVars, runTool, ICheckResult, handleDiagnosticErrors, getWorkspaceFolderPath, getGoVersion, SemVersion, getTimeoutConfiguration, resolvePath } from './util';
import { outputChannel } from './goStatus';
import { diagnosticsStatusBarItem } from './goStatus';
=======
>>>>>>> 41dbe9cc
import { vetDiagnosticCollection } from './goMain';
import { diagnosticsStatusBarItem, outputChannel } from './goStatus';
import { getGoConfig, getGoVersion, getToolsEnvVars, getWorkspaceFolderPath, handleDiagnosticErrors, ICheckResult, resolvePath, runTool } from './util';

/**
 * Runs go vet in the current package or workspace.
 */
export function vetCode(vetWorkspace?: boolean) {
	const editor = vscode.window.activeTextEditor;
	if (!editor && !vetWorkspace) {
		vscode.window.showInformationMessage('No editor is active, cannot find current package to vet');
		return;
	}
	if (editor.document.languageId !== 'go' && !vetWorkspace) {
		vscode.window.showInformationMessage('File in the active editor is not a Go file, cannot find current package to vet');
		return;
	}

	const documentUri = editor ? editor.document.uri : null;
	const goConfig = getGoConfig(documentUri);

	outputChannel.clear(); // Ensures stale output from vet on save is cleared
	diagnosticsStatusBarItem.show();
	diagnosticsStatusBarItem.text = 'Vetting...';

	goVet(documentUri, goConfig, vetWorkspace, getTimeoutConfiguration('onCommand', goConfig))
		.then(warnings => {
			handleDiagnosticErrors(editor ? editor.document : null, warnings, vetDiagnosticCollection);
			diagnosticsStatusBarItem.hide();
		})
		.catch(err => {
			vscode.window.showInformationMessage('Error: ' + err);
			diagnosticsStatusBarItem.text = 'Vetting Failed';
		});
}

/**
 * Runs go vet or go tool vet and presents the output in the 'Go' channel and in the diagnostic collections.
 *
 * @param fileUri Document uri.
 * @param goConfig Configuration for the Go extension.
 * @param vetWorkspace If true vets code in all workspace.
 */
<<<<<<< HEAD
export function goVet(fileUri: vscode.Uri, goConfig: vscode.WorkspaceConfiguration, vetWorkspace: boolean, timeout: number): Promise<ICheckResult[]> {
=======
export async function goVet(fileUri: vscode.Uri, goConfig: vscode.WorkspaceConfiguration, vetWorkspace?: boolean): Promise<ICheckResult[]> {
>>>>>>> 41dbe9cc
	epoch++;
	const closureEpoch = epoch;
	if (tokenSource) {
		if (running) {
			tokenSource.cancel();
		}
		tokenSource.dispose();
	}
	tokenSource = new vscode.CancellationTokenSource();

	const currentWorkspace = getWorkspaceFolderPath(fileUri);
	const cwd = (vetWorkspace && currentWorkspace) ? currentWorkspace : path.dirname(fileUri.fsPath);
	if (!path.isAbsolute(cwd)) {
		return Promise.resolve([]);
	}

	const vetFlags: string[] = goConfig['vetFlags'] || [];
	const vetEnv = Object.assign({}, getToolsEnvVars());
	const args: string[] = [];

	vetFlags.forEach(flag => {
		if (flag.startsWith('--vettool=') || flag.startsWith('-vettool=')) {
			let vetToolPath = flag.substr(flag.indexOf('=') + 1).trim();
			if (!vetToolPath) {
				return;
			}
			vetToolPath = resolvePath(vetToolPath);
			args.push(`${flag.substr(0, flag.indexOf('=') + 1)}${vetToolPath}`);
			return;
		}
		args.push(flag);
	});

	const goVersion = await getGoVersion();
	const tagsArg = [];
	if (goConfig['buildTags'] && vetFlags.indexOf('-tags') === -1) {
		tagsArg.push('-tags');
		tagsArg.push(goConfig['buildTags']);
	}

	let vetArgs = ['vet', ...args, ...tagsArg, vetWorkspace ? './...' :  '.'];
	if (goVersion.lt('1.10') && args.length) {
		vetArgs = ['tool', 'vet', ...args, ...tagsArg, '.'];
	}

	outputChannel.appendLine(`Starting "go vet" under the folder ${cwd}`);

<<<<<<< HEAD
		running = true;
		return runTool(
			vetArgs,
			cwd,
			'warning',
			true,
			null,
			vetEnv,
			false,
			timeout,
			tokenSource.token
		).then((result) => {
			if (closureEpoch === epoch)
				running = false;
			return result;
		});
=======
	running = true;
	return runTool(
		vetArgs,
		cwd,
		'warning',
		true,
		null,
		vetEnv,
		false,
		tokenSource.token
	).then((result) => {
		if (closureEpoch === epoch) {
			running = false;
		}
		return result;
>>>>>>> 41dbe9cc
	});
}

let epoch = 0;
let tokenSource: vscode.CancellationTokenSource;
let running = false;
<|MERGE_RESOLUTION|>--- conflicted
+++ resolved
@@ -1,148 +1,120 @@
-/*---------------------------------------------------------
- * Copyright (C) Microsoft Corporation. All rights reserved.
- * Licensed under the MIT License. See License.txt in the project root for license information.
- *--------------------------------------------------------*/
-
-import path = require('path');
-import vscode = require('vscode');
-<<<<<<< HEAD
-import { getToolsEnvVars, runTool, ICheckResult, handleDiagnosticErrors, getWorkspaceFolderPath, getGoVersion, SemVersion, getTimeoutConfiguration, resolvePath } from './util';
-import { outputChannel } from './goStatus';
-import { diagnosticsStatusBarItem } from './goStatus';
-=======
->>>>>>> 41dbe9cc
-import { vetDiagnosticCollection } from './goMain';
-import { diagnosticsStatusBarItem, outputChannel } from './goStatus';
-import { getGoConfig, getGoVersion, getToolsEnvVars, getWorkspaceFolderPath, handleDiagnosticErrors, ICheckResult, resolvePath, runTool } from './util';
-
-/**
- * Runs go vet in the current package or workspace.
- */
-export function vetCode(vetWorkspace?: boolean) {
-	const editor = vscode.window.activeTextEditor;
-	if (!editor && !vetWorkspace) {
-		vscode.window.showInformationMessage('No editor is active, cannot find current package to vet');
-		return;
-	}
-	if (editor.document.languageId !== 'go' && !vetWorkspace) {
-		vscode.window.showInformationMessage('File in the active editor is not a Go file, cannot find current package to vet');
-		return;
-	}
-
-	const documentUri = editor ? editor.document.uri : null;
-	const goConfig = getGoConfig(documentUri);
-
-	outputChannel.clear(); // Ensures stale output from vet on save is cleared
-	diagnosticsStatusBarItem.show();
-	diagnosticsStatusBarItem.text = 'Vetting...';
-
-	goVet(documentUri, goConfig, vetWorkspace, getTimeoutConfiguration('onCommand', goConfig))
-		.then(warnings => {
-			handleDiagnosticErrors(editor ? editor.document : null, warnings, vetDiagnosticCollection);
-			diagnosticsStatusBarItem.hide();
-		})
-		.catch(err => {
-			vscode.window.showInformationMessage('Error: ' + err);
-			diagnosticsStatusBarItem.text = 'Vetting Failed';
-		});
-}
-
-/**
- * Runs go vet or go tool vet and presents the output in the 'Go' channel and in the diagnostic collections.
- *
- * @param fileUri Document uri.
- * @param goConfig Configuration for the Go extension.
- * @param vetWorkspace If true vets code in all workspace.
- */
-<<<<<<< HEAD
-export function goVet(fileUri: vscode.Uri, goConfig: vscode.WorkspaceConfiguration, vetWorkspace: boolean, timeout: number): Promise<ICheckResult[]> {
-=======
-export async function goVet(fileUri: vscode.Uri, goConfig: vscode.WorkspaceConfiguration, vetWorkspace?: boolean): Promise<ICheckResult[]> {
->>>>>>> 41dbe9cc
-	epoch++;
-	const closureEpoch = epoch;
-	if (tokenSource) {
-		if (running) {
-			tokenSource.cancel();
-		}
-		tokenSource.dispose();
-	}
-	tokenSource = new vscode.CancellationTokenSource();
-
-	const currentWorkspace = getWorkspaceFolderPath(fileUri);
-	const cwd = (vetWorkspace && currentWorkspace) ? currentWorkspace : path.dirname(fileUri.fsPath);
-	if (!path.isAbsolute(cwd)) {
-		return Promise.resolve([]);
-	}
-
-	const vetFlags: string[] = goConfig['vetFlags'] || [];
-	const vetEnv = Object.assign({}, getToolsEnvVars());
-	const args: string[] = [];
-
-	vetFlags.forEach(flag => {
-		if (flag.startsWith('--vettool=') || flag.startsWith('-vettool=')) {
-			let vetToolPath = flag.substr(flag.indexOf('=') + 1).trim();
-			if (!vetToolPath) {
-				return;
-			}
-			vetToolPath = resolvePath(vetToolPath);
-			args.push(`${flag.substr(0, flag.indexOf('=') + 1)}${vetToolPath}`);
-			return;
-		}
-		args.push(flag);
-	});
-
-	const goVersion = await getGoVersion();
-	const tagsArg = [];
-	if (goConfig['buildTags'] && vetFlags.indexOf('-tags') === -1) {
-		tagsArg.push('-tags');
-		tagsArg.push(goConfig['buildTags']);
-	}
-
-	let vetArgs = ['vet', ...args, ...tagsArg, vetWorkspace ? './...' :  '.'];
-	if (goVersion.lt('1.10') && args.length) {
-		vetArgs = ['tool', 'vet', ...args, ...tagsArg, '.'];
-	}
-
-	outputChannel.appendLine(`Starting "go vet" under the folder ${cwd}`);
-
-<<<<<<< HEAD
-		running = true;
-		return runTool(
-			vetArgs,
-			cwd,
-			'warning',
-			true,
-			null,
-			vetEnv,
-			false,
-			timeout,
-			tokenSource.token
-		).then((result) => {
-			if (closureEpoch === epoch)
-				running = false;
-			return result;
-		});
-=======
-	running = true;
-	return runTool(
-		vetArgs,
-		cwd,
-		'warning',
-		true,
-		null,
-		vetEnv,
-		false,
-		tokenSource.token
-	).then((result) => {
-		if (closureEpoch === epoch) {
-			running = false;
-		}
-		return result;
->>>>>>> 41dbe9cc
-	});
-}
-
-let epoch = 0;
-let tokenSource: vscode.CancellationTokenSource;
-let running = false;
+/*---------------------------------------------------------
+ * Copyright (C) Microsoft Corporation. All rights reserved.
+ * Licensed under the MIT License. See License.txt in the project root for license information.
+ *--------------------------------------------------------*/
+
+import path = require('path');
+import vscode = require('vscode');
+import { getToolsEnvVars, runTool, ICheckResult, handleDiagnosticErrors, getWorkspaceFolderPath, getGoVersion, getGoConfig, getTimeoutConfiguration, resolvePath } from './util';
+import { vetDiagnosticCollection } from './goMain';
+import { diagnosticsStatusBarItem, outputChannel } from './goStatus';
+
+/**
+ * Runs go vet in the current package or workspace.
+ */
+export function vetCode(vetWorkspace?: boolean) {
+	const editor = vscode.window.activeTextEditor;
+	if (!editor && !vetWorkspace) {
+		vscode.window.showInformationMessage('No editor is active, cannot find current package to vet');
+		return;
+	}
+	if (editor.document.languageId !== 'go' && !vetWorkspace) {
+		vscode.window.showInformationMessage('File in the active editor is not a Go file, cannot find current package to vet');
+		return;
+	}
+
+	const documentUri = editor ? editor.document.uri : null;
+	const goConfig = getGoConfig(documentUri);
+
+	outputChannel.clear(); // Ensures stale output from vet on save is cleared
+	diagnosticsStatusBarItem.show();
+	diagnosticsStatusBarItem.text = 'Vetting...';
+
+	goVet(documentUri, goConfig, vetWorkspace, getTimeoutConfiguration('onCommand', goConfig))
+		.then(warnings => {
+			handleDiagnosticErrors(editor ? editor.document : null, warnings, vetDiagnosticCollection);
+			diagnosticsStatusBarItem.hide();
+		})
+		.catch(err => {
+			vscode.window.showInformationMessage('Error: ' + err);
+			diagnosticsStatusBarItem.text = 'Vetting Failed';
+		});
+}
+
+/**
+ * Runs go vet or go tool vet and presents the output in the 'Go' channel and in the diagnostic collections.
+ *
+ * @param fileUri Document uri.
+ * @param goConfig Configuration for the Go extension.
+ * @param vetWorkspace If true vets code in all workspace.
+ */
+export async function goVet(fileUri: vscode.Uri, goConfig: vscode.WorkspaceConfiguration, vetWorkspace: boolean, timeout: number): Promise<ICheckResult[]> {
+	epoch++;
+	const closureEpoch = epoch;
+	if (tokenSource) {
+		if (running) {
+			tokenSource.cancel();
+		}
+		tokenSource.dispose();
+	}
+	tokenSource = new vscode.CancellationTokenSource();
+
+	const currentWorkspace = getWorkspaceFolderPath(fileUri);
+	const cwd = (vetWorkspace && currentWorkspace) ? currentWorkspace : path.dirname(fileUri.fsPath);
+	if (!path.isAbsolute(cwd)) {
+		return Promise.resolve([]);
+	}
+
+	const vetFlags: string[] = goConfig['vetFlags'] || [];
+	const vetEnv = Object.assign({}, getToolsEnvVars());
+	const args: string[] = [];
+
+	vetFlags.forEach(flag => {
+		if (flag.startsWith('--vettool=') || flag.startsWith('-vettool=')) {
+			let vetToolPath = flag.substr(flag.indexOf('=') + 1).trim();
+			if (!vetToolPath) {
+				return;
+			}
+			vetToolPath = resolvePath(vetToolPath);
+			args.push(`${flag.substr(0, flag.indexOf('=') + 1)}${vetToolPath}`);
+			return;
+		}
+		args.push(flag);
+	});
+
+	const goVersion = await getGoVersion();
+	const tagsArg = [];
+	if (goConfig['buildTags'] && vetFlags.indexOf('-tags') === -1) {
+		tagsArg.push('-tags');
+		tagsArg.push(goConfig['buildTags']);
+	}
+
+	let vetArgs = ['vet', ...args, ...tagsArg, vetWorkspace ? './...' :  '.'];
+	if (goVersion.lt('1.10') && args.length) {
+		vetArgs = ['tool', 'vet', ...args, ...tagsArg, '.'];
+	}
+
+	outputChannel.appendLine(`Starting "go vet" under the folder ${cwd}`);
+
+	running = true;
+	return runTool(
+		vetArgs,
+		cwd,
+		'warning',
+		true,
+		null,
+		vetEnv,
+		false,
+			timeout,
+		tokenSource.token
+	).then((result) => {
+		if (closureEpoch === epoch) {
+			running = false;
+		}
+		return result;
+	});
+}
+
+let epoch = 0;
+let tokenSource: vscode.CancellationTokenSource;
+let running = false;